use anyhow::Result;

<<<<<<< HEAD
use std::collections::{BTreeMap, HashMap, HashSet};
use std::io::Write;
=======
use std::collections::{HashMap, HashSet};
>>>>>>> bdd5e517

use parquet::data_type::AsBytes;

use needletail::sequence::complement;
use needletail::Sequence;
use std::path::PathBuf;

use petgraph::graph::{DiGraph, NodeIndex};
use petgraph::visit::EdgeRef;

<<<<<<< HEAD
use indicatif::ParallelProgressIterator;
=======
use indicatif::{ProgressIterator, ParallelProgressIterator};
use rayon::iter::IntoParallelRefIterator;
>>>>>>> bdd5e517
use rayon::iter::ParallelIterator;
use rayon::iter::{IntoParallelRefIterator, ParallelBridge};

use gbdt::decision_tree::Data;
use gbdt::gradient_boost::GBDT;

use bio::alignment::distance::*;

use crate::edges::Edges;
use crate::link::Link;
use crate::record::Record;

type KmerGraph = HashMap<Vec<u8>, Record>;
type KmerScores = HashMap<Vec<u8>, f32>;
type Links = HashMap<Vec<u8>, HashMap<Link, u16>>;
type Sources = HashMap<Vec<u8>, Vec<usize>>;

/// Represents a linked de Bruijn graph with a k-mer size specified at construction time.
#[derive(Debug, Clone)]
pub struct LdBG {
    pub name: String,
    pub kmer_size: usize,
    pub kmers: KmerGraph,
    pub scores: KmerScores,
    pub links: Links,
    pub sources: Sources,
    pub verbose: bool,
}

impl LdBG {
    pub fn new(name: String, kmer_size: usize) -> Self {
        LdBG {
            name,
            kmer_size,
            kmers: KmerGraph::new(),
            scores: KmerScores::new(),
            links: Links::new(),
            sources: Sources::new(),
            verbose: false,
        }
    }

    /// Create a de Bruijn graph (and optional links) from a file path.
    ///
    /// # Arguments
    ///
    /// * `name` - A string representing the name of the graph.
    /// * `kmer_size` - The k-mer size.
    /// * `seq_path` - A path to the sequence file.
    ///
    /// # Returns
    ///
    /// A new instance of `LdBG`.
    pub fn from_file(
        name: String,
        kmer_size: usize,
        seq_path: &PathBuf,
    ) -> Self {
        let reader = bio::io::fasta::Reader::from_file(seq_path).unwrap();
        let all_reads: Vec<bio::io::fasta::Record> = reader.records().map(|r| r.unwrap()).collect();

        let fwd_seqs: Vec<Vec<u8>> = all_reads
            .iter()
            .map(|r| r.seq().as_bytes().to_vec())
            .collect();

        let kmers = Self::build_graph(kmer_size, &fwd_seqs);
        let scores: KmerScores = kmers.keys().map(|k| (k.clone(), 1.0)).collect();
        let links: Links = Links::new();
        let sources: Sources = Sources::new();

        LdBG {
            name,
            kmer_size,
            kmers,
            scores,
            links,
            sources,
            verbose: false,
        }
    }

    /// Create a de Bruijn graph (and optional links) from many file paths.
    ///
    /// # Arguments
    ///
    /// * `name` - A string representing the name of the graph.
    /// * `kmer_size` - The k-mer size.
    /// * `seq_paths` - Paths to sequence files.
    ///
    /// # Returns
    ///
    /// A new instance of `LdBG`.
    pub fn from_files(
        name: String,
        kmer_size: usize,
        seq_paths: &Vec<PathBuf>,
    ) -> Self {
        let fwd_seqs = seq_paths
            .iter()
            .map(|p| {
                let reader = bio::io::fasta::Reader::from_file(p).expect("Failed to open file");
                reader.records().filter_map(|r| r.ok()).map(|r| r.seq().to_vec()).collect::<Vec<Vec<u8>>>()
            })
            .flatten()
            .collect();

        let kmers = Self::build_graph(kmer_size, &fwd_seqs);
        let scores: KmerScores = kmers.keys().map(|k| (k.clone(), 1.0)).collect();
        let links: Links = Links::new();
        let sources: Sources = Sources::new();

        LdBG {
            name,
            kmer_size,
            kmers,
            scores,
            links,
            sources,
            verbose: false,
        }
    }

    /// Create a de Bruijn graph (and optional links) from a sequence.
    ///
    /// # Arguments
    ///
    /// * `name` - A string representing the name of the graph.
    /// * `kmer_size` - The k-mer size.
    /// * `fwd_seq` - A forward sequence.
    ///
    /// # Returns
    ///
    /// A new instance of `LdBG`.
    pub fn from_sequence(
        name: String,
        kmer_size: usize,
        fwd_seq: &Vec<u8>,
    ) -> Self {
        let fwd_seqs = vec![fwd_seq.clone()];

        let kmers = Self::build_graph(kmer_size, &fwd_seqs);
        let scores: KmerScores = kmers.keys().map(|k| (k.clone(), 1.0)).collect();
        let links: Links = Links::new();
        let sources: Sources = Sources::new();

        LdBG {
            name,
            kmer_size,
            kmers,
            scores,
            links,
            sources,
            verbose: false,
        }
    }

    /// Create a de Bruijn graph (and optional links) from a list of sequences.
    ///
    /// # Arguments
    ///
    /// * `name` - A string representing the name of the graph.
    /// * `kmer_size` - The k-mer size.
    /// * `fwd_seqs` - A vector of forward sequences.
    ///
    /// # Returns
    ///
    /// A new instance of `LdBG`.
    pub fn from_sequences(
        name: String,
        kmer_size: usize,
        fwd_seqs: &Vec<Vec<u8>>,
    ) -> Self {
        let kmers = Self::build_graph(kmer_size, fwd_seqs);
        let scores: KmerScores = kmers.keys().map(|k| (k.clone(), 1.0)).collect();
        let links: Links = Links::new();
        let sources: Sources = Sources::new();

        LdBG {
            name,
            kmer_size,
            kmers,
            scores,
            links,
            sources,
            verbose: false,
        }
    }

    /// Get the name of the graph.
    ///
    /// # Returns
    ///
    /// A reference to the name of the graph.
    pub fn name(&self) -> &String {
        &self.name
    }

    pub fn verbose(mut self, verbose: bool) -> Self {
        self.verbose = verbose;
        self
    }

    /// Build a de Bruijn graph from a vector of sequences.
    ///
    /// # Arguments
    ///
    /// * `k` - The k-mer size.
    /// * `fwd_seqs` - A vector of forward sequences.
    ///
    /// # Returns
    ///
    /// A k-mer graph.
    fn build_graph(k: usize, fwd_seqs: &Vec<Vec<u8>>) -> KmerGraph {
        let mut graph: KmerGraph = KmerGraph::new();

        // Iterate over sequences
        for fwd_seq in fwd_seqs {
<<<<<<< HEAD
            // Skip sequences shorter than k
            if fwd_seq.len() < k {
                continue;
            }
=======
            if fwd_seq.len() < k + 1 {
                continue;
            }

>>>>>>> bdd5e517
            // Iterate over k-mers
            for i in 0..fwd_seq.len() - k + 1 {
                let fw_kmer = &fwd_seq[i..i + k];

                let prev = fwd_seq.get(i.wrapping_sub(1));
                let fw_prev_base = *prev.unwrap_or(&b'.');

                let next = fwd_seq.get(i + k);
                let fw_next_base = *next.unwrap_or(&b'.');

                Self::add_record_to_graph(&mut graph, fw_kmer, fw_prev_base, fw_next_base);
            }
        }

        graph
    }

    /// Build the links for a de Bruijn graph from a vector of sequences.
    ///
    /// # Arguments
    ///
    /// * `k` - The k-mer size.
    /// * `fwd_seqs` - A vector of forward sequences.
    ///
    /// # Returns
    ///
    /// A map of links.
    pub fn build_links(mut self, fwd_seqs: &Vec<Vec<u8>>, correct: bool) -> Self {
        let progress_bar = if self.verbose {
            crate::utils::default_bounded_progress_bar("Building links", fwd_seqs.len() as u64)
        } else {
            crate::utils::default_hidden_progress_bar()
        };

        let links: Links = fwd_seqs
            .par_iter()
            .progress_with(progress_bar)
            .map(|fwd_seq| if correct { self.correct_seq(fwd_seq) } else { vec![fwd_seq.clone()] })
            .flatten()
            .map(|fwd_seq| {
                let mut local_links = Links::new();

                let fw_seq = fwd_seq.clone();
                let rc_seq = fw_seq.reverse_complement();

                LdBG::add_record_to_links(&mut local_links, &fw_seq, self.kmer_size, &self.kmers);
                LdBG::add_record_to_links(&mut local_links, &rc_seq, self.kmer_size, &self.kmers);

                local_links
            })
            .reduce(Links::new, |mut acc, local_links| {
                for (k, v) in local_links {
                    acc.entry(k).or_default().extend(v);
                }
                acc
            });

        self.links = links;

        self
    }

    /// Add a k-mer, the preceding base, and following base to the graph.
    ///
    /// # Arguments
    ///
    /// * `graph` - A mutable reference to the k-mer graph.
    /// * `fw_kmer` - A slice representing the forward k-mer.
    /// * `fw_prev_base` - The preceding base of the forward k-mer.
    /// * `fw_next_base` - The following base of the forward k-mer.
    fn add_record_to_graph(
        graph: &mut KmerGraph,
        fw_kmer: &[u8],
        fw_prev_base: u8,
        fw_next_base: u8,
    ) {
        let rc_kmer_vec = fw_kmer.reverse_complement();
        let rc_kmer = rc_kmer_vec.as_bytes();

        let (cn_kmer, can_prev_base, can_next_base) = if fw_kmer < rc_kmer {
            (fw_kmer, fw_prev_base, fw_next_base)
        } else {
            (rc_kmer, complement(fw_next_base), complement(fw_prev_base))
        };

        // If it's not already there, insert k-mer and empty record into k-mer map.
        if !graph.contains_key(cn_kmer) {
            graph.insert(cn_kmer.to_owned(), Record::new(0, None));
        }

        // Increment the canonical k-mer's coverage.
        graph.get_mut(cn_kmer).unwrap().increment_coverage();

        // Set incoming edge for canonical k-mer.
        graph
            .get_mut(cn_kmer)
            .unwrap()
            .set_incoming_edge(can_prev_base);

        // Set outgoing edge for canonical k-mer.
        graph
            .get_mut(cn_kmer)
            .unwrap()
            .set_outgoing_edge(can_next_base);
    }

    /// Add all junction choices from a given sequence.
    ///
    /// # Arguments
    ///
    /// * `links` - A mutable reference to the links map.
    /// * `seq` - A reference to the sequence.
    /// * `k` - The k-mer size.
    /// * `graph` - A reference to the k-mer graph.
    /// * `reverse` - A boolean indicating whether to search in reverse.
    /// * `fw` - A boolean indicating whether the sequence is forward.
    fn add_record_to_links(links: &mut Links, seq: &[u8], k: usize, graph: &KmerGraph) {
        if seq.len() < k + 1 { return; }

        let range = (0..seq.len() - k + 1).collect::<Vec<_>>();

        // Iterate over k-mers to find junctions.
        for i in range {
            let fw_kmer = &seq[i..i + k];

            if LdBG::has_junction(graph, fw_kmer, true) {
                if let Some((anchor_kmer_vec, index)) =
                    Self::find_anchor_kmer(i, seq, k, graph, true)
                {
                    let anchor_kmer = anchor_kmer_vec.as_bytes();

                    let cn_anchor_kmer_vec = crate::utils::canonicalize_kmer(anchor_kmer);
                    let cn_anchor_kmer = cn_anchor_kmer_vec.as_bytes();

                    // Populate link.
                    let mut link = Link::new(anchor_kmer == cn_anchor_kmer);

                    let sub_range = (index..seq.len() - k).collect::<Vec<_>>();

                    for j in sub_range {
                        let next_kmer = &seq[j..j + k];

                        let has_junction = LdBG::has_junction(graph, next_kmer, false);
                        if has_junction {
                            let choice = seq[j + k];
                            link.push_back(choice);
                        }
                    }

                    if !link.junctions.is_empty() {
                        // Add link to links map.
                        if !links.contains_key(cn_anchor_kmer) {
                            links.insert(cn_anchor_kmer.to_owned(), HashMap::new());
                        }

                        if !links.get(cn_anchor_kmer).unwrap().contains_key(&link) {
                            links.get_mut(cn_anchor_kmer).unwrap().insert(link, 1);
                        } else {
                            let linkcov =
                                *links.get_mut(cn_anchor_kmer).unwrap().get(&link).unwrap();

                            links
                                .get_mut(cn_anchor_kmer)
                                .unwrap()
                                .insert(link, linkcov.saturating_add(1));
                        }
                    }
                }
            }
        }
    }

    /// Find an anchor k-mer in a sequence.
    ///
    /// # Arguments
    ///
    /// * `index` - The starting index in the sequence.
    /// * `seq` - A reference to the sequence.
    /// * `k` - The k-mer size.
    /// * `graph` - A reference to the k-mer graph.
    /// * `reverse` - A boolean indicating whether to search in reverse.
    ///
    /// # Returns
    ///
    /// An optional tuple containing the anchor k-mer and its index.
    fn find_anchor_kmer(
        index: usize,
        seq: &[u8],
        k: usize,
        graph: &KmerGraph,
        reverse: bool,
    ) -> Option<(Vec<u8>, usize)> {
        if index > 0 {
            let mut index = index - 1;
            loop {
                if index == 0 {
                    break;
                }

                let anchor_kmer = &seq[index..index + k];

                if !LdBG::has_junction(graph, anchor_kmer, !reverse)
                    || LdBG::has_junction(graph, anchor_kmer, reverse)
                {
                    return Some((anchor_kmer.to_vec(), index));
                }

                index -= 1;
            }
        }

        None
    }

    /// Check if the given k-mer represents a junction (in the orientation of the given k-mer).
    ///
    /// # Arguments
    ///
    /// * `graph` - A reference to the k-mer graph.
    /// * `kmer` - A slice representing the k-mer.
    /// * `reverse` - A boolean indicating whether to check in reverse.
    ///
    /// # Returns
    ///
    /// A boolean indicating whether the k-mer is a junction.
    fn has_junction(graph: &KmerGraph, kmer: &[u8], reverse: bool) -> bool {
        let cn_kmer = crate::utils::canonicalize_kmer(kmer);

        if let Some(r) = graph.get(&cn_kmer) {
            let is_canonical = String::from_utf8_lossy(kmer) == String::from_utf8_lossy(&cn_kmer);
            let (in_degree, out_degree) = (r.in_degree(), r.out_degree());

            return if is_canonical {
                if !reverse {
                    out_degree > 1
                } else {
                    in_degree > 1
                }
            } else if !reverse {
                in_degree > 1
            } else {
                out_degree > 1
            };
        }

        false
    }

    fn next_kmers(&self, kmer: &[u8]) -> Vec<Vec<u8>> {
        let cn_kmer_vec = crate::utils::canonicalize_kmer(kmer).to_owned();
        let cn_kmer = cn_kmer_vec.as_bytes();

        let ru = self.kmers.get(cn_kmer);
        if ru.is_none() {
            return vec![];
        }

        let r = ru.unwrap();

        let next_kmers = if cn_kmer == kmer {
            r.outgoing_edges().iter().map(|&e| {
                let mut next_kmer = kmer[1..].to_owned();
                next_kmer.push(e);
                next_kmer
            }).collect::<Vec<Vec<u8>>>()
        } else {
            r.incoming_edges().iter().map(|&e| {
                let mut next_kmer = kmer[1..].to_owned();
                next_kmer.push(complement(e));
                next_kmer
            }).collect::<Vec<Vec<u8>>>()
        };

        next_kmers
    }

    fn prev_kmers(&self, kmer: &[u8]) -> Vec<Vec<u8>> {
        let cn_kmer_vec = crate::utils::canonicalize_kmer(kmer).to_owned();
        let cn_kmer = cn_kmer_vec.as_bytes();

        let ru = self.kmers.get(cn_kmer);
        if ru.is_none() {
            return vec![];
        }

        let r = ru.unwrap();

        let prev_kmers = if cn_kmer == kmer {
            r.incoming_edges().iter().map(|&e| {
                let mut prev_kmer = kmer[0..kmer.len() - 1].to_owned();
                prev_kmer.insert(0, e);
                prev_kmer
            }).collect::<Vec<Vec<u8>>>()
        } else {
            r.outgoing_edges().iter().map(|&e| {
                let mut prev_kmer = kmer[0..kmer.len() - 1].to_owned();
                prev_kmer.insert(0, complement(e));
                prev_kmer
            }).collect::<Vec<Vec<u8>>>()
        };

        prev_kmers
    }

    /// Starting at a given k-mer, get the next k-mer (or return None if there isn't a single outgoing edge).
    ///
    /// # Arguments
    ///
    /// * `kmer` - A slice representing the current k-mer.
    /// * `links_in_scope` - A mutable reference to the links in scope.
    ///
    /// # Returns
    ///
    /// An optional vector containing the next k-mer.
    fn next_kmer(&self, kmer: &[u8], links_in_scope: &mut Vec<Link>) -> Option<Vec<u8>> {
        let cn_kmer_vec = crate::utils::canonicalize_kmer(kmer).to_owned();
        let cn_kmer = cn_kmer_vec.as_bytes();

        let ru = self.kmers.get(cn_kmer);
        let r = ru?;

        let next_base = if cn_kmer == kmer {
            match r.out_degree() {
                0 => return None,
                1 => r.outgoing_edges()[0],
                _ => {
                    links_in_scope.retain(|link| {
                        if let Some(&next_char) = link.front() {
                            r.outgoing_edges().contains(&next_char)
                        } else {
                            false
                        }
                    });

                    let consensus_junction_choice = *links_in_scope.first()?.front().unwrap();

                    if r.outgoing_edges().contains(&consensus_junction_choice) {
                        links_in_scope.iter_mut().for_each(|link| {
                            link.pop_front();
                        });
                        links_in_scope.retain(|link| !link.is_empty());
                        consensus_junction_choice
                    } else {
                        return None;
                    }
                }
            }
        } else {
            match r.in_degree() {
                0 => return None,
                1 => complement(r.incoming_edges()[0]),
                _ => {
                    links_in_scope.retain(|link| {
                        if let Some(&next_char) = link.front() {
                            r.incoming_edges().contains(&complement(next_char))
                        } else {
                            false
                        }
                    });

                    let consensus_junction_choice = *links_in_scope.first()?.front().unwrap();

                    if r.incoming_edges()
                        .contains(&complement(consensus_junction_choice))
                    {
                        links_in_scope.iter_mut().for_each(|link| {
                            link.pop_front();
                        });
                        links_in_scope.retain(|link| !link.is_empty());
                        consensus_junction_choice
                    } else {
                        return None;
                    }
                }
            }
        };

        let next_kmer = [&kmer[1..kmer.len()], &[next_base]].concat();

        Some(next_kmer)
    }

    /// Starting at a given k-mer, get the previous k-mer (or return None if there isn't a single incoming edge).
    ///
    /// # Arguments
    ///
    /// * `kmer` - A slice representing the current k-mer.
    /// * `links_in_scope` - A mutable reference to the links in scope.
    ///
    /// # Returns
    ///
    /// An optional vector containing the previous k-mer.
    fn prev_kmer(&self, kmer: &[u8], links_in_scope: &mut Vec<Link>) -> Option<Vec<u8>> {
        let cn_kmer_vec = crate::utils::canonicalize_kmer(kmer).to_owned();
        let cn_kmer = cn_kmer_vec.as_bytes();

        let ru = self.kmers.get(cn_kmer);
        let r = ru?;

        let prev_base = if cn_kmer == kmer {
            match r.in_degree() {
                0 => return None,
                1 => r.incoming_edges()[0],
                _ => {
                    links_in_scope.retain(|link| {
                        if let Some(&next_char) = link.front() {
                            r.incoming_edges().contains(&next_char)
                        } else {
                            false
                        }
                    });

                    let consensus_junction_choice = match links_in_scope.first()?.front() {
                        Some(choice) => *choice,
                        None => return None,
                    };

                    if r.incoming_edges().contains(&consensus_junction_choice) {
                        links_in_scope.iter_mut().for_each(|link| {
                            link.pop_front();
                        });
                        links_in_scope.retain(|link| !link.is_empty());
                        consensus_junction_choice
                    } else {
                        return None;
                    }
                }
            }
        } else {
            match r.out_degree() {
                0 => return None,
                1 => complement(r.outgoing_edges()[0]),
                _ => {
                    links_in_scope.retain(|link| {
                        if let Some(&next_char) = link.front() {
                            r.outgoing_edges().contains(&complement(next_char))
                        } else {
                            false
                        }
                    });

                    let consensus_junction_choice = match links_in_scope.first()?.front() {
                        Some(choice) => *choice,
                        None => return None,
                    };

                    if r.outgoing_edges()
                        .contains(&complement(consensus_junction_choice))
                    {
                        links_in_scope.iter_mut().for_each(|link| {
                            link.pop_front();
                        });
                        links_in_scope.retain(|link| !link.is_empty());
                        consensus_junction_choice
                    } else {
                        return None;
                    }
                }
            }
        };

        let prev_kmer = [&[prev_base], &kmer[0..kmer.len() - 1]].concat();

        Some(prev_kmer)
    }

    pub fn remove(&mut self, kmer: &[u8]) -> Option<Record> {
        let cn_kmer = crate::utils::canonicalize_kmer(kmer);
        self.kmers.remove(&cn_kmer)
    }

    pub fn score_kmers(mut self, model_path: &PathBuf) -> Self {
        let gbdt = GBDT::load_model(model_path.to_str().unwrap()).unwrap();

        self.scores = self.kmers.keys().map(|cn_kmer| {
            let lcov = self.kmers.get(cn_kmer).unwrap().coverage();
            let scov: u16 = 0;
            let compressed_len = crate::utils::homopolymer_compressed(cn_kmer).len();

            let data = Data::new_test_data(vec![lcov as f32, scov as f32, (cn_kmer.len() - compressed_len) as f32], Some(0.0));
            let prediction = *gbdt.predict(&vec![data]).first().unwrap_or(&0.0);

            (cn_kmer.clone(), prediction)
        }).collect();

        self
    }

    pub fn infer_edges(&mut self) {
        let mut kmers = KmerGraph::new();

        self.kmers.iter().for_each(|(cn_kmer, record)| {
            let mut new_record = Record::new(record.coverage(), Some(Edges::empty()));

            for edge_base in vec![b'A', b'C', b'G', b'T'] {
                let next_kmer = [&cn_kmer[1..], &[edge_base]].concat();
                let next_cn_kmer = crate::utils::canonicalize_kmer(&next_kmer);

                if self.kmers.contains_key(&next_cn_kmer) {
                    new_record.set_outgoing_edge(edge_base);
                }

                let prev_kmer = [&[edge_base], &cn_kmer[0..cn_kmer.len() - 1]].concat();
                let prev_cn_kmer = crate::utils::canonicalize_kmer(&prev_kmer);

                if self.kmers.contains_key(&prev_cn_kmer) {
                    new_record.set_incoming_edge(edge_base);
                }
            }

            kmers.insert(cn_kmer.clone(), new_record);
        });

        self.kmers = kmers;
    }

    pub fn correct_seq(&self, seq: &[u8]) -> Vec<Vec<u8>> {
        let (mut graph, node_indices) = self.initialize_read_graph(seq);

        for window in node_indices.windows(2) {
            let (from, to) = (window[0], window[1]);

            let from_kmer = graph.node_weight(from).unwrap().as_bytes();
            let to_kmer = graph.node_weight(to).unwrap().as_bytes();

            let from_cn_kmer = crate::utils::canonicalize_kmer(from_kmer);
            let to_cn_kmer = crate::utils::canonicalize_kmer(to_kmer);

            let from_next_kmers = self.next_kmers(&from_kmer);
            let to_prev_kmers = self.prev_kmers(&to_kmer);

            if self.kmers.contains_key(&from_cn_kmer) && self.kmers.contains_key(&to_cn_kmer) && from_next_kmers.contains(&to_kmer.to_vec()) && to_prev_kmers.contains(&from_kmer.to_vec()) {
                graph.add_edge(from, to, 1.0);
            } else {
                if let Ok((contig, forward)) = self.try_simple_paths(from_kmer, to_kmer) {
                    self.add_to_read_graph(contig, &mut graph, forward);
                } else if let Ok((contig, forward)) = self.try_alternate_paths(&graph, from, to, 5) {
                    self.add_to_read_graph(contig, &mut graph, forward);
                } else if let Ok((contig, forward)) = self.try_overlapping_paths(&graph, from, to, 5) {
                    self.add_to_read_graph(contig, &mut graph, forward);
                } else if let Ok((contig, forward)) = self.try_exploratory_paths(&graph, from, to, seq, 5, 100) {
                    self.add_to_read_graph(contig, &mut graph, forward);
                }
            }
        }

        let initial_segments = traverse_read_graph(&graph, 0);

        if let Ok(connecting_segments) = self.try_connecting_all_segments(initial_segments) {
            for (contig, forward) in connecting_segments.into_iter() {
                self.add_to_read_graph(contig, &mut graph, forward);
            }
        }

        // if graph.node_count() > 0 {
        //     self.remove_short_branches(&mut graph, 2 * self.kmer_size);
        
        //     let dot = Dot::with_config(&graph, &[Config::EdgeNoLabel]);
        //     let mut file = File::create("read_graph.dot").expect("Unable to create file");
        //     write!(file, "{:?}", dot).expect("Unable to write data");
        // }

        let corrected_segments = traverse_read_graph(&graph, self.kmer_size);

        if corrected_segments.len() > 1 {
            vec![self.combine_read_segments(seq, &corrected_segments)]
        } else {
            corrected_segments
        }
    }

    fn combine_read_segments(&self, seq: &[u8], corrected_segments: &Vec<Vec<u8>>) -> Vec<u8> {
        use spoa::AlignmentType;
        let mut la = spoa::AlignmentEngine::new(AlignmentType::kSW, 5, -10, -16, -12, -20, -8);

        let mut sg = spoa::Graph::new();
        for lr_seq in vec![seq.to_vec()].iter().chain(corrected_segments.iter()) {
            let seq_cstr = std::ffi::CString::new(lr_seq.clone()).unwrap();
            let seq_qual = std::ffi::CString::new(vec![b'I'; lr_seq.len()]).unwrap();
            let a = la.align(seq_cstr.as_ref(), &sg);

            sg.add_alignment(&a, seq_cstr.as_ref(), seq_qual.as_ref());
        }

        let msa_cstrs = sg.multiple_sequence_alignment(false);
        let msa_strings = msa_cstrs
            .iter()
            .map(|cstr| cstr.to_str().unwrap().to_string())
            .map(|msa_string| {
                let leading_dashes = msa_string.chars().take_while(|&c| c == '-').count();
                let trailing_dashes = msa_string.chars().rev().take_while(|&c| c == '-').count();
                let middle = &msa_string[leading_dashes..msa_string.len() - trailing_dashes];
                format!("{}{}{}", 
                    " ".repeat(leading_dashes), 
                    middle, 
                    " ".repeat(trailing_dashes)
                )
            })
            .collect::<Vec<String>>();

        let mut combined_seq = vec![];
        for column in 0..msa_strings[0].len() {
            let mut pileup = vec![];
            for msa_string in msa_strings.iter().skip(1).chain(msa_strings.iter().take(1)) {
                let char_at_column = msa_string.chars().nth(column).unwrap();

                if char_at_column != ' ' {
                    pileup.push(char_at_column);
                }
            }

            combined_seq.push(pileup[0] as u8);
        }

        combined_seq.retain(|&x| x != b'-');

        combined_seq
    }

    fn remove_short_branches(&self, graph: &mut petgraph::Graph<String, f64>, min_size: usize) {
        // Find nodes with more than one outgoing edge and prune short branches
        let mut nodes_to_remove = HashSet::new();
        for node in graph.node_indices() {
            let out_degree = graph.edges_directed(node, petgraph::Outgoing).count();
            if out_degree > 1 {
                for edge in graph.edges_directed(node, petgraph::Outgoing) {
                    let mut branch = vec![edge.target()];
                    let mut current = edge.target();
                    let mut branch_length = 0;
    
                    while branch_length < 2 * self.kmer_size {
                        let out_edges: Vec<_> = graph.edges_directed(current, petgraph::Outgoing).collect();
                        if out_edges.len() != 1 {
                            break;
                        }
                        current = out_edges[0].target();
                        branch.push(current);
                        branch_length += 1;
                    }
    
                    if branch_length < min_size {
                        nodes_to_remove.extend(branch);
                    }
                }
            }
        }
    
        // Remove the identified nodes from the graph
        for node in nodes_to_remove {
            graph.remove_node(node);
        }
    }
    
    fn try_simple_paths(&self, from_kmer: &[u8], to_kmer: &[u8]) -> Result<(Vec<u8>, bool)> {
        let mut forward_contig = from_kmer.to_vec();
        let mut backward_contig = to_kmer.to_vec();

        if let Ok(_) = self.assemble_forward_until(&mut forward_contig, from_kmer.to_vec(), HashSet::from([to_kmer.to_vec()]), 100) {
            return Ok((forward_contig, true));
        } else if let Ok(_) = self.assemble_backward_until(&mut backward_contig, to_kmer.to_vec(), HashSet::from([from_kmer.to_vec()]), 100) {
            return Ok((backward_contig, false));
        }

        Err(anyhow::anyhow!("No simple path found"))
    }

    fn try_alternate_paths(&self, graph: &petgraph::Graph<String, f64>, from: NodeIndex, to: NodeIndex, window: u8) -> Result<(Vec<u8>, bool)> {
        for scan_left in 0..=window {
            for scan_right in 0..=window {
                if let (Some(new_from), Some(new_to)) = (navigate_backward(from, scan_left, graph), navigate_forward(to, scan_right, graph)) {
                    let new_from_kmer = graph.node_weight(new_from).unwrap().as_bytes();
                    let new_to_kmer = graph.node_weight(new_to).unwrap().as_bytes();

                    let mut forward_contig = new_from_kmer.to_vec();
                    let mut backward_contig = new_to_kmer.to_vec();

                    if let Ok(_) = self.assemble_forward_until(&mut forward_contig, new_from_kmer.to_vec(), HashSet::from([new_to_kmer.to_vec()]), 100) {
                        return Ok((forward_contig, true));
                    } else if let Ok(_) = self.assemble_backward_until(&mut backward_contig, new_to_kmer.to_vec(), HashSet::from([new_from_kmer.to_vec()]), 100) {
                        return Ok((backward_contig, false));
                    }
                }
            }
        }

        return Err(anyhow::anyhow!("No alternate path found"));
    }

    fn try_overlapping_paths(&self, graph: &petgraph::Graph<String, f64>, from: NodeIndex, to: NodeIndex, window: u8) -> Result<(Vec<u8>, bool)> {
        for scan_left in 0..=window {
            for scan_right in 0..=window {
                if let (Some(new_from), Some(new_to)) = (navigate_backward(from, scan_left, graph), navigate_forward(to, scan_right, graph)) {
                    let new_from_kmer = graph.node_weight(new_from).unwrap().as_bytes();
                    let new_to_kmer = graph.node_weight(new_to).unwrap().as_bytes();

                    let mut forward_contig = new_from_kmer.to_vec();
                    let mut backward_contig = new_to_kmer.to_vec();

                    let seqs = vec![forward_contig.clone(), backward_contig.clone()];
                    let l = LdBG::from_sequences("contig".to_string(), self.kmer_size, &seqs).build_links(&seqs, false);

                    if let Ok(_) = l.assemble_forward_until(&mut forward_contig, new_from_kmer.to_vec(), HashSet::from([new_to_kmer.to_vec()]), 100) {
                        return Ok((forward_contig, true));
                    } else if let Ok(_) = l.assemble_backward_until(&mut backward_contig, new_to_kmer.to_vec(), HashSet::from([new_from_kmer.to_vec()]), 100) {
                        return Ok((backward_contig, false));
                    }
                }
            }
        }

        return Err(anyhow::anyhow!("No overlapping path found"));
    }

    fn try_exploratory_paths(&self, graph: &petgraph::Graph<String, f64>, from: NodeIndex, to: NodeIndex, seq: &[u8], window: u8, max_intermediate_nodes: usize) -> Result<(Vec<u8>, bool)> {
        for scan_left in 0..=window {
            for scan_right in 0..=window {
                if let (Some(new_from), Some(new_to)) = (navigate_backward(from, scan_left, graph), navigate_forward(to, scan_right, graph)) {
                    let new_from_kmer = graph.node_weight(new_from).unwrap().as_bytes();
                    let new_to_kmer = graph.node_weight(new_to).unwrap().as_bytes();

                    if let Some(substring) = self.find_read_substring(seq, new_from_kmer, new_to_kmer) {
                        let mut subgraph = DiGraph::new();
                        let mut visited = HashMap::<String, NodeIndex>::new();

                        let start_label = String::from_utf8_lossy(&new_from_kmer).to_string();
                        let start_node = subgraph.add_node(start_label.clone());
                        visited.insert(start_label.clone(), start_node);

                        if let Ok(_) = self.traverse_forward_until(&mut subgraph, &mut visited, start_node, new_to_kmer) {
                            let start_label = String::from_utf8_lossy(&new_from_kmer).to_string();
                            let end_label = String::from_utf8_lossy(&new_to_kmer).to_string();

                            // Find the node indices for the start and end kmers
                            let start_node = subgraph.node_indices().find(|&n| subgraph[n] == start_label);
                            let end_node = subgraph.node_indices().find(|&n| subgraph[n] == end_label);

                            if let (Some(start), Some(end)) = (start_node, end_node) {
                                let mut best_contig = String::new();
                                let mut min_ldist = u32::MAX;

                                // List all paths from start_node to end_node
                                for path in petgraph::algo::all_simple_paths::<Vec<_>, _>(&subgraph, start, end, 0, Some(max_intermediate_nodes)) {
                                    // Convert the path to labels
                                    let path_labels: Vec<&String> = path.iter().map(|&n| &subgraph[n]).collect();

                                    // Create the full contig from the path_labels
                                    let mut new_contig = String::new();
                                    for kmer in path_labels.iter() {
                                        if new_contig.is_empty() {
                                            new_contig.push_str(kmer);
                                        } else {
                                            new_contig.push_str(&kmer.chars().last().unwrap().to_string());
                                        }
                                    }

                                    let ldist = levenshtein(&new_contig.as_bytes().to_vec(), &substring);
                                    if ldist < min_ldist {
                                        min_ldist = ldist;
                                        best_contig = new_contig;
                                    }
                                }

                                if min_ldist < (substring.len() / 10) as u32 {
                                    return Ok((best_contig.as_bytes().to_vec(), true));
                                }
                            }
                        }
                    }
                }
            }
        }

        return Err(anyhow::anyhow!("No alternate path found"));
    }

    fn try_connecting_all_segments(&self, segments: Vec<Vec<u8>>) -> Result<Vec<(Vec<u8>, bool)>> {
        let mut connecting_segments = Vec::new();

        for segment1 in segments.iter() {
            for segment2 in segments.iter() {
                if segment1 == segment2 {
                    continue;
                }

                if let Ok(result) = self.try_connecting_segments(segment1, segment2) {
                    connecting_segments.push(result);
                }
            }
        }

        if connecting_segments.len() == 0 {
            return Err(anyhow::anyhow!("No connecting path found"));
        }

        Ok(connecting_segments)
    }

    fn try_connecting_segments(&self, segment1: &[u8], segment2: &[u8]) -> Result<(Vec<u8>, bool)> {
        // let start_kmers = segment1.windows(self.kmer_size).skip(segment1.len() - 2*self.kmer_size).map(|kmer| kmer.to_vec()).collect::<HashSet<Vec<u8>>>();
        let start_kmers = segment1.windows(self.kmer_size).skip(segment1.len().saturating_sub(2*self.kmer_size)).map(|kmer| kmer.to_vec()).collect::<HashSet<Vec<u8>>>();
        let end_kmers = segment2.windows(self.kmer_size).take(10).map(|kmer| kmer.to_vec()).collect::<HashSet<Vec<u8>>>();

        for start_kmer in start_kmers.iter() {
            let mut forward_contig = start_kmer.to_vec();
            if let Ok(_) = self.assemble_forward_until(&mut forward_contig, start_kmer.to_vec(), end_kmers.clone(), 100) {
                return Ok((forward_contig, true));
            }
        }

        for end_kmer in end_kmers.iter() {
            let mut backward_contig = end_kmer.to_vec();
            if let Ok(_) = self.assemble_backward_until(&mut backward_contig, end_kmer.to_vec(), start_kmers.clone(), 100) {
                return Ok((backward_contig, false));
            }
        }

        return Err(anyhow::anyhow!("No connecting path found"));
    }
    
    fn find_read_substring(&self, seq: &[u8], from_kmer: &[u8], to_kmer: &[u8]) -> Option<Vec<u8>> {
        seq.windows(from_kmer.len())
            .position(|window| window == from_kmer)
            .and_then(|start_pos| {
                seq[start_pos + from_kmer.len()..]
                    .windows(to_kmer.len())
                    .position(|window| window == to_kmer)
                    .map(|end_pos| {
                        seq[start_pos..start_pos + from_kmer.len() + end_pos + to_kmer.len()].to_vec()
                    })
            })
    }

    fn add_to_read_graph(&self, contig: Vec<u8>, graph: &mut petgraph::Graph<String, f64>, forward: bool) {
        if forward {
            self.add_to_read_graph_forward(contig, graph);
        } else {
            self.add_to_read_graph_backward(contig, graph);
        }
    }

    fn add_to_read_graph_backward(&self, backward_contig: Vec<u8>, graph: &mut petgraph::Graph<String, f64>) {
        // If backward assembly succeeded, add path to graph
        for i in (0..backward_contig.len() - self.kmer_size).rev() {
            let current_kmer = &backward_contig[i..i + self.kmer_size];
            let prev_kmer = &backward_contig[i + 1..i + 1 + self.kmer_size];
    
            let prev_node = graph.node_indices().find(|&n| *graph[n] == String::from_utf8_lossy(current_kmer).to_string())
                .unwrap_or_else(|| graph.add_node(String::from_utf8_lossy(current_kmer).to_string()));
            let current_node = graph.node_indices().find(|&n| *graph[n] == String::from_utf8_lossy(prev_kmer).to_string())
                .unwrap_or_else(|| graph.add_node(String::from_utf8_lossy(prev_kmer).to_string()));
    
            if !graph.contains_edge(prev_node, current_node) {
                graph.add_edge(prev_node, current_node, 1.0);
            }
        }
    }
    
    fn add_to_read_graph_forward(&self, forward_contig: Vec<u8>, graph: &mut petgraph::Graph<String, f64>) {
        // If forward assembly succeeded, add path to graph
        for i in 0..forward_contig.len() - self.kmer_size {
            let current_kmer = &forward_contig[i..i + self.kmer_size];
            let next_kmer = &forward_contig[i + 1..i + 1 + self.kmer_size];
    
            let current_node = graph.node_indices().find(|&n| *graph[n] == String::from_utf8_lossy(current_kmer).to_string())
                .unwrap_or_else(|| graph.add_node(String::from_utf8_lossy(current_kmer).to_string()));
            let next_node = graph.node_indices().find(|&n| *graph[n] == String::from_utf8_lossy(next_kmer).to_string())
                .unwrap_or_else(|| graph.add_node(String::from_utf8_lossy(next_kmer).to_string()));
    
            if !graph.contains_edge(current_node, next_node) {
                graph.add_edge(current_node, next_node, 1.0);
            }
        }
    }
    
    fn initialize_read_graph(&self, seq: &[u8]) -> (petgraph::Graph<String, f64>, Vec<NodeIndex>) {
        let mut graph = DiGraph::<String, f64>::new();
    
        let mut node_indices = Vec::new();
        for kmer in seq.windows(self.kmer_size) {
            if self.kmers.contains_key(&crate::utils::canonicalize_kmer(kmer)) {
                let node_index = graph.add_node(String::from_utf8_lossy(kmer).to_string());
                node_indices.push(node_index);
            }
        }
        (graph, node_indices)
    }
    
    pub fn correct_seqs(&self, seqs: &Vec<Vec<u8>>) -> Vec<Vec<u8>> {
        let progress_bar = if self.verbose {
            crate::utils::default_bounded_progress_bar("Correcting reads", seqs.len() as u64)
        } else {
            crate::utils::default_hidden_progress_bar()
        };

        seqs
            .par_iter()
            .progress_with(progress_bar)
            .map(|seq| self.correct_seq(seq))
            .flatten()
            .collect::<Vec<Vec<u8>>>()
    }

    /// Assemble a contig in the forward direction.
    ///
    /// # Arguments
    ///
    /// * `contig` - A mutable reference to the contig being assembled.
    /// * `start_kmer` - A vector representing the starting k-mer.
    fn assemble_forward(&self, contig: &mut Vec<u8>, start_kmer: Vec<u8>) {
        let mut links_in_scope: Vec<Link> = Vec::new();
        let mut used_links = HashSet::new();
        let mut last_kmer = start_kmer.clone();
        let mut visited = HashSet::new();

        loop {
            self.update_links(&mut links_in_scope, &last_kmer, &mut used_links, true);

            match self.next_kmer(&last_kmer, &mut links_in_scope) {
                Some(this_kmer) => {
                    if links_in_scope.len() == 0 {
                        if visited.contains(&this_kmer) {
                            break;
                        }

                        visited.insert(this_kmer.clone());
                    }

                    contig.push(this_kmer[this_kmer.len() - 1]);
                    last_kmer = this_kmer;
                }
                None => {
                    break;
                }
            }
        }
    }

    /// Assemble a contig in the forward direction until a stopping k-mer is reached or the limit is hit.
    ///
    /// # Arguments
    ///
    /// * `contig` - A mutable reference to the contig being assembled.
    /// * `start_kmer` - A vector representing the starting k-mer.
    /// * `stop_kmers` - A HashSet of k-mers to stop at.
    /// * `limit` - The maximum number of nodes to traverse before giving up.
    fn assemble_forward_until(&self, contig: &mut Vec<u8>, start_kmer: Vec<u8>, stop_kmers: HashSet<Vec<u8>>, limit: usize) -> Result<Vec<u8>> {
        let mut links_in_scope: Vec<Link> = Vec::new();
        let mut used_links = HashSet::new();
        let mut last_kmer = start_kmer.clone();
        let mut nodes_traversed = 0;

        loop {
            if stop_kmers.contains(&last_kmer) {
                return Ok(last_kmer);
            }

            if nodes_traversed >= limit {
                return Err(anyhow::anyhow!("Reached limit without finding a stopping k-mer"));
            }

            self.update_links(&mut links_in_scope, &last_kmer, &mut used_links, true);

            match self.next_kmer(&last_kmer, &mut links_in_scope) {
                Some(this_kmer) => {
                    contig.push(this_kmer[this_kmer.len() - 1]);
                    last_kmer = this_kmer;
                    nodes_traversed += 1;
                }
                None => {
                    break;
                }
            }
        }

        Err(anyhow::anyhow!("No stopping k-mer found"))
    }

    fn assemble_forward_until_condition<F>(&self, contig: &mut Vec<u8>, start_kmer: Vec<u8>, limit: usize, stopping_condition: F) -> Result<Vec<u8>>
    where
        F: Fn(&[u8], usize, &Self) -> bool,
    {
        let initial_contig_length = contig.len();

        let mut links_in_scope: Vec<Link> = Vec::new();
        let mut used_links = HashSet::new();
        let mut last_kmer = start_kmer.clone();
    
        loop {
            if stopping_condition(&last_kmer, contig.len() - initial_contig_length, self) {
                return Ok(last_kmer);
            }

            if contig.len() - initial_contig_length >= limit {
                return Err(anyhow::anyhow!("Reached limit without finding a stopping k-mer"));
            }
    
            self.update_links(&mut links_in_scope, &last_kmer, &mut used_links, true);
    
            match self.next_kmer(&last_kmer, &mut links_in_scope) {
                Some(this_kmer) => {
                    contig.push(this_kmer[this_kmer.len() - 1]);
                    last_kmer = this_kmer;
                }
                None => {
                    break;
                }
            }
        }
    
        Err(anyhow::anyhow!("Stopping condition not satisfied"))
    }

    fn assemble_forward_limit(&self, contig: &mut Vec<u8>, start_kmer: Vec<u8>, limit: usize) -> Result<Vec<u8>> {
        let mut links_in_scope: Vec<Link> = Vec::new();
        let mut used_links = HashSet::new();
        let mut last_kmer = start_kmer.clone();
        loop {
            if contig.len() >= limit {
                return Ok(last_kmer);
            }

            self.update_links(&mut links_in_scope, &last_kmer, &mut used_links, true);

            match self.next_kmer(&last_kmer, &mut links_in_scope) {
                Some(this_kmer) => {
                    contig.push(this_kmer[this_kmer.len() - 1]);
                    last_kmer = this_kmer;
                }
                None => {
                    break;
                }
            }
        }

        Err(anyhow::anyhow!("No stopping k-mer found"))
    }

    /// Assemble a contig in the backward direction.
    ///
    /// # Arguments
    ///
    /// * `contig` - A mutable reference to the contig being assembled.
    /// * `start_kmer` - A vector representing the starting k-mer.
    fn assemble_backward(&self, contig: &mut Vec<u8>, start_kmer: Vec<u8>) {
        let mut links_in_scope: Vec<Link> = Vec::new();
        let mut used_links = HashSet::new();
        let mut last_kmer = start_kmer.clone();
        let mut visited = HashSet::new();

        loop {
            self.update_links(&mut links_in_scope, &last_kmer, &mut used_links, false);

            match self.prev_kmer(&last_kmer, &mut links_in_scope) {
                Some(this_kmer) => {
                    if links_in_scope.len() == 0 {
                        if visited.contains(&this_kmer) {
                            break;
                        }

                        visited.insert(this_kmer.clone());
                    }

                    contig.insert(0, this_kmer[0]);
                    last_kmer = this_kmer;
                }
                None => {
                    break;
                }
            }
        }
    }

    /// Assemble a contig in the backward direction until a stopping k-mer is reached or the limit is hit.
    ///
    /// # Arguments
    ///
    /// * `contig` - A mutable reference to the contig being assembled.
    /// * `start_kmer` - A vector representing the starting k-mer.
    /// * `stop_kmers` - A HashSet of vectors representing the stopping k-mers.
    /// * `limit` - The maximum number of nodes to traverse before giving up.
    fn assemble_backward_until(&self, contig: &mut Vec<u8>, start_kmer: Vec<u8>, stop_kmers: HashSet<Vec<u8>>, limit: usize) -> Result<Vec<u8>> {
        let mut links_in_scope: Vec<Link> = Vec::new();
        let mut used_links = HashSet::new();
        let mut last_kmer = start_kmer.clone();
        let mut nodes_traversed = 0;

        loop {
            if stop_kmers.contains(&last_kmer) {
                return Ok(last_kmer);
            }

            if nodes_traversed >= limit {
                return Err(anyhow::anyhow!("Limit reached before finding a stopping k-mer"));
            }

            self.update_links(&mut links_in_scope, &last_kmer, &mut used_links, false);

            match self.prev_kmer(&last_kmer, &mut links_in_scope) {
                Some(this_kmer) => {
                    contig.insert(0, this_kmer[0]);
                    last_kmer = this_kmer;
                    nodes_traversed += 1;
                }
                None => {
                    break;
                }
            }
        }

        Err(anyhow::anyhow!("No stopping k-mer found"))
    }

    fn assemble_backward_until_condition<F>(&self, contig: &mut Vec<u8>, start_kmer: Vec<u8>, limit: usize, stopping_condition: F) -> Result<Vec<u8>>
    where
        F: Fn(&[u8], usize, &Self) -> bool,
    {
        let initial_contig_length = contig.len();

        let mut links_in_scope: Vec<Link> = Vec::new();
        let mut used_links = HashSet::new();
        let mut last_kmer = start_kmer.clone();
    
        loop {
            if stopping_condition(&last_kmer, contig.len() - initial_contig_length, self) {
                return Ok(last_kmer);
            }

            if contig.len() - initial_contig_length >= limit {
                return Err(anyhow::anyhow!("Reached limit without finding a stopping k-mer"));
            }
    
            self.update_links(&mut links_in_scope, &last_kmer, &mut used_links, false);

            match self.prev_kmer(&last_kmer, &mut links_in_scope) {
                Some(this_kmer) => {
                    contig.insert(0, this_kmer[0]);
                    last_kmer = this_kmer;
                }
                None => {
                    break;
                }
            }
        }
    
        Err(anyhow::anyhow!("Stopping condition not satisfied"))
    }

    fn assemble_backward_limit(&self, contig: &mut Vec<u8>, start_kmer: Vec<u8>, limit: usize) -> Result<Vec<u8>>{
        let mut links_in_scope: Vec<Link> = Vec::new();
        let mut used_links = HashSet::new();
        let mut last_kmer = start_kmer.clone();
        loop {
            if contig.len() >= limit {
                return Ok(last_kmer);
            }

            self.update_links(&mut links_in_scope, &last_kmer, &mut used_links, false);

            match self.prev_kmer(&last_kmer, &mut links_in_scope) {
                Some(this_kmer) => {
                    contig.insert(0, this_kmer[0]);
                    last_kmer = this_kmer;
                }
                None => {
                    break;
                }
            }
        }

        Err(anyhow::anyhow!("No stopping k-mer found"))
    }

    /// Starting at a given k-mer, assemble a contig.
    ///
    /// # Arguments
    ///
    /// * `kmer` - A slice representing the starting k-mer.
    ///
    /// # Returns
    ///
    /// A vector containing the assembled contig.
    pub fn assemble(&self, kmer: &[u8]) -> Vec<u8> {
        let mut contig: Vec<u8> = kmer.to_vec();

        assert!(
            kmer.len() == self.kmer_size,
            "kmer length {} does not match expected length {}",
            kmer.len(),
            self.kmer_size
        );

        self.assemble_forward(&mut contig, kmer.to_vec());
        self.assemble_backward(&mut contig, kmer.to_vec());

        contig
    }

    /// Assemble all contigs from the linked de Bruijn graph.
    ///
    /// # Returns
    ///
    /// A vector of contigs.
    pub fn assemble_all(&self) -> Vec<Vec<u8>> {
        let mut contigs = Vec::new();

        let mut used_kmers = HashSet::new();
        let k = self.kmer_size;

        let progress_bar = if self.verbose {
            crate::utils::default_bounded_progress_bar("Assembling contigs", self.kmers.len() as u64)
        } else {
            crate::utils::default_hidden_progress_bar()
        };

        for cn_kmer in self.kmers.keys().progress_with(progress_bar) {
            if !used_kmers.contains(cn_kmer) {
                let r = self.kmers.get(cn_kmer).unwrap();

                if r.in_degree() == 1 && r.out_degree() == 1 {
                    let contig = self.assemble(cn_kmer);
                    for kmer_in_contig in contig.windows(k) {
                        used_kmers.insert(crate::utils::canonicalize_kmer(kmer_in_contig));
                    }
                    contigs.push(contig);
                } else if r.in_degree() == 0 && r.out_degree() == 0 {
                    contigs.push(cn_kmer.to_vec());
                }

                used_kmers.insert(cn_kmer.clone());
            }
        }

        contigs
    }

    pub fn assemble_at_bubbles(&self) -> Vec<Vec<u8>> {
        let g = self.traverse_all_kmers();
        let bubbles = find_all_superbubbles(&g);

        let mut all_contigs = Vec::new();
        let mut visited = HashSet::new();

        for ((in_node, out_node), interior) in bubbles {
            let paths_fwd = petgraph::algo::all_simple_paths::<Vec<_>, _>(&g, in_node, out_node, 0, Some(interior.len()));
            let paths_rev = petgraph::algo::all_simple_paths::<Vec<_>, _>(&g, out_node, in_node, 0, Some(interior.len()));

            let paths: Vec<Vec<NodeIndex>> = paths_fwd.chain(paths_rev).collect();

            let mut unique_nodes = Vec::new();

            for (i, path) in paths.iter().enumerate() {
                let other_paths: HashSet<_> = paths.iter().enumerate()
                    .filter(|&(j, _)| j != i)
                    .flat_map(|(_, p)| p)
                    .collect();

                if let Some(unique_node) = path.iter().find(|&node| !other_paths.contains(node)) {
                    let kmer = g.node_weight(*unique_node).unwrap().as_bytes().to_vec();
                    let cn_kmer = crate::utils::canonicalize_kmer(&kmer);

                    if !visited.contains(&cn_kmer) {
                        unique_nodes.push(*unique_node);
                    }
                }
            }

            let contigs = unique_nodes.iter().map(|unique_node| {
                let kmer = g.node_weight(*unique_node).unwrap().as_bytes().to_vec();
                self.assemble(&kmer)
            }).collect::<Vec<_>>();

            all_contigs.extend(contigs.clone());

            for contig in contigs {
                for kmer in contig.windows(self.kmer_size) {
                    visited.insert(crate::utils::canonicalize_kmer(kmer));
                }
            }
        }

        all_contigs
    }

    /// Update links available to inform navigation during graph traversal.
    ///
    /// # Arguments
    ///
    /// * `links_in_scope` - A mutable reference to the links in scope.
    /// * `last_kmer` - A reference to the last k-mer.
    /// * `used_links` - A mutable reference to the set of used links.
    /// * `forward` - A boolean indicating whether to update forward links.
    fn update_links(
        &self,
        links_in_scope: &mut Vec<Link>,
        last_kmer: &Vec<u8>,
        used_links: &mut HashSet<Link>,
        forward: bool,
    ) {
        let cn_kmer_vec = crate::utils::canonicalize_kmer(last_kmer.as_bytes()).to_owned();
        let cn_kmer = cn_kmer_vec.as_bytes();

        if self.links.contains_key(cn_kmer.as_bytes()) {
            let available_links = self.links.get(cn_kmer.as_bytes()).unwrap().clone();

            let record_orientation_matches_kmer = last_kmer == cn_kmer;

            for jv in available_links {
                let link_goes_forward = record_orientation_matches_kmer == jv.0.is_forward();
                let new_link = if link_goes_forward {
                    jv.0.clone()
                } else {
                    jv.0.complement()
                };

                if forward == link_goes_forward && !used_links.contains(&new_link) {
                    used_links.insert(new_link.clone());
                    links_in_scope.push(new_link);
                }
            }
        }
    }

    // fn print_kmer(kmer: &[u8], prev_base: u8, next_base: u8, record: Option<&Record>) {
    //     println!("{} {} {} {}",
    //         std::char::from_u32(prev_base as u32).unwrap_or('.'),
    //         std::str::from_utf8(kmer).unwrap(),
    //         std::char::from_u32(next_base as u32).unwrap_or('.'),
    //         record.map_or(String::from(""), |r| format!("{}", r))
    //     );
    // }

    fn first_kmer(&self, contig: &[u8]) -> Option<Vec<u8>> {
        if contig.len() < self.kmer_size as usize {
            return None;
        }

        Some(contig[0..self.kmer_size].to_vec())
    }

    fn last_kmer(&self, contig: &[u8]) -> Option<Vec<u8>> {
        if contig.len() < self.kmer_size as usize {
            return None;
        }

        Some(contig[contig.len() - self.kmer_size as usize..].to_vec())
    }

    pub fn clean(self, lenient_threshold: f32, strict_threshold: f32) -> Self {
        let kmer_size = self.kmer_size;

        self
            .clean_color_specific_paths(1, lenient_threshold)
            .clean_tangles(1, 100, lenient_threshold)
            .clean_branches(strict_threshold)
            .clean_tips(3*kmer_size, strict_threshold)
            // .clean_bubbles(2.0*lenient_threshold)
            .clean_contigs(100)
    }

    pub fn clean_color_specific_paths(mut self, color: usize, min_score: f32) -> Self {
        let bad_cn_kmers = self.kmers
            .keys()
            .cloned()
            .filter(|cn_kmer| self.sources.get(cn_kmer).unwrap_or(&vec![]) == &vec![color])
            .filter(|cn_kmer| self.scores.get(cn_kmer).unwrap_or(&1.0) < &min_score)
            .filter(|cn_kmer| self.kmers.get(cn_kmer).unwrap().in_degree() == 1 && self.kmers.get(cn_kmer).unwrap().out_degree() == 1)
            .collect::<Vec<Vec<u8>>>();

        let mut to_remove = HashSet::new();
        let mut bad_paths: usize = 0;

        for bad_cn_kmer in bad_cn_kmers {
            if !to_remove.contains(&bad_cn_kmer) {
                let mut seen_kmers = HashSet::new();
                let mut score_sum = 0.0;

                let mut fw_contig = bad_cn_kmer.clone();
                self.assemble_forward(&mut fw_contig, bad_cn_kmer.clone());

                for kmer in fw_contig.windows(self.kmer_size) {
                    let cn_kmer = crate::utils::canonicalize_kmer(kmer);

                    if let Some(r) = self.kmers.get(&cn_kmer) {
                        if r.in_degree() == 1 && r.out_degree() == 1 {
                            seen_kmers.insert(cn_kmer.clone());
                            score_sum += self.scores.get(&cn_kmer).unwrap_or(&1.0);
                        } else {
                            break;
                        }
                    }
                }

                let mut rc_contig = bad_cn_kmer.clone();
                self.assemble_backward(&mut rc_contig, bad_cn_kmer.clone());

                for kmer in rc_contig.windows(self.kmer_size).rev().skip(1) {
                    let cn_kmer = crate::utils::canonicalize_kmer(kmer);

                    if let Some(r) = self.kmers.get(&cn_kmer) {
                        if r.in_degree() == 1 && r.out_degree() == 1 {
                            seen_kmers.insert(cn_kmer.clone());
                            score_sum += self.scores.get(&cn_kmer).unwrap_or(&1.0);
                        } else {
                            break;
                        }
                    }
                }

                let weight = score_sum / seen_kmers.len() as f32;

                if weight < min_score {
                    to_remove.extend(seen_kmers);
                    bad_paths += 1;
                }
            }
        }

        for cn_kmer in &to_remove {
            self.kmers.remove(cn_kmer);
            self.scores.remove(cn_kmer);
        }

        crate::elog!(" -- Removed {} bad paths specific to color {} ({} kmers)", bad_paths, color, to_remove.len());

        self.infer_edges();

        self
    }

    pub fn clean_branches(mut self, min_score: f32) -> Self {
        let bad_cn_kmers = self.kmers
            .keys()
            .cloned()
            .filter(|cn_kmer| self.scores.get(cn_kmer).unwrap_or(&1.0) < &min_score)
            .filter(|cn_kmer| self.kmers.get(cn_kmer).unwrap().in_degree() == 1 && self.kmers.get(cn_kmer).unwrap().out_degree() == 1)
            .collect::<Vec<Vec<u8>>>();

        let mut to_remove = HashSet::new();
        let mut bad_paths: usize = 0;

        for bad_cn_kmer in bad_cn_kmers {
            if !to_remove.contains(&bad_cn_kmer) {
                let mut seen_kmers = HashSet::new();
                let mut score_sum = 0.0;

                let mut fw_contig = bad_cn_kmer.clone();
                self.assemble_forward(&mut fw_contig, bad_cn_kmer.clone());

                for kmer in fw_contig.windows(self.kmer_size) {
                    let cn_kmer = crate::utils::canonicalize_kmer(kmer);

                    if let Some(r) = self.kmers.get(&cn_kmer) {
                        if r.in_degree() == 1 && r.out_degree() == 1 {
                            seen_kmers.insert(cn_kmer.clone());
                            score_sum += self.scores.get(&cn_kmer).unwrap_or(&1.0);
                        } else {
                            break;
                        }
                    }
                }

                let mut rc_contig = bad_cn_kmer.clone();
                self.assemble_backward(&mut rc_contig, bad_cn_kmer.clone());

                for kmer in rc_contig.windows(self.kmer_size).rev().skip(1) {
                    let cn_kmer = crate::utils::canonicalize_kmer(kmer);

                    if let Some(r) = self.kmers.get(&cn_kmer) {
                        if r.in_degree() == 1 && r.out_degree() == 1 {
                            seen_kmers.insert(cn_kmer.clone());
                            score_sum += self.scores.get(&cn_kmer).unwrap_or(&1.0);
                        } else {
                            break;
                        }
                    }
                }

                let weight = score_sum / seen_kmers.len() as f32;

                if weight < min_score {
                    to_remove.extend(seen_kmers);
                    bad_paths += 1;
                }
            }
        }

        for cn_kmer in &to_remove {
            self.kmers.remove(cn_kmer);
            self.scores.remove(cn_kmer);
        }

        crate::elog!(" -- Removed {} bad paths ({} kmers)", bad_paths, to_remove.len());

        self.infer_edges();

        self
    }

    pub fn clean_tangles(mut self, color: usize, limit: usize, min_score: f32) -> Self {
        let mut to_remove = HashSet::new();
        let mut bad_tangles: usize = 0;

        let mut visited = HashSet::new();

        let stopping_condition = |kmer: &[u8], _: usize, g: &LdBG| {
            g.scores.get(&crate::utils::canonicalize_kmer(kmer)).unwrap_or(&1.0) < &min_score
        };

        for cn_kmer in self.kmers.keys() {
            if !visited.contains(cn_kmer) && self.sources.get(cn_kmer).unwrap_or(&vec![]) == &vec![color] && self.scores.get(cn_kmer).unwrap_or(&1.0) < &min_score && self.kmers.get(cn_kmer).unwrap().in_degree() + self.kmers.get(cn_kmer).unwrap().out_degree() >= 4 {
                let g = self.traverse_kmers_until_condition(cn_kmer.to_vec(), color, limit, stopping_condition);

                visited.insert(cn_kmer.clone());
                for node in g.node_indices() {
                    let current_kmer = g.node_weight(node).unwrap().as_bytes();
                    let current_cn_kmer = crate::utils::canonicalize_kmer(current_kmer);

                    to_remove.insert(current_cn_kmer.clone());

                    // Mark k-mers as visited, but avoid marking k-mers that are new potential starting points for tangles.
                    if !(self.scores.get(&current_cn_kmer).unwrap_or(&1.0) < &min_score && self.kmers.get(&current_cn_kmer).unwrap().in_degree() + self.kmers.get(&current_cn_kmer).unwrap().out_degree() >= 4) {
                        visited.insert(current_cn_kmer.clone());
                    }

                }

                bad_tangles += 1;
            }
        }

        for cn_kmer in &to_remove {
            self.kmers.remove(cn_kmer);
            self.scores.remove(cn_kmer);
        }

        crate::elog!(" -- Removed {} tangles ({} kmers)", bad_tangles, to_remove.len());

        self.infer_edges();

        self
    }

    pub fn clean_tips(mut self, limit: usize, min_score: f32) -> Self {
        let mut to_remove = HashSet::new();
        let mut bad_paths: usize = 0;

        let stopping_condition = |kmer: &[u8], _: usize, g: &LdBG| { g.prev_kmers(kmer).len() > 1 || g.next_kmers(kmer).len() > 1 };

        for cn_kmer in self.kmers.keys() {
            if self.kmers.get(cn_kmer).unwrap().in_degree() == 0 && self.kmers.get(cn_kmer).unwrap().out_degree() > 1 {
                let mut fw_contig = cn_kmer.to_vec();
                if let Ok(_) = self.assemble_forward_until_condition(&mut fw_contig, cn_kmer.clone(), limit, stopping_condition) {
                    let score_sum = fw_contig.kmers(self.kmer_size as u8)
                        .map(|kmer| self.scores.get(&crate::utils::canonicalize_kmer(&kmer)).unwrap_or(&1.0))
                        .sum::<f32>();
                    let weight = score_sum / (fw_contig.len() - self.kmer_size + 1) as f32;

                    if weight < min_score {
                        for kmer in fw_contig.kmers(self.kmer_size as u8) {
                            to_remove.insert(crate::utils::canonicalize_kmer(&kmer));
                        }

                        bad_paths += 1;
                    }
                }
            }

            if self.kmers.get(cn_kmer).unwrap().out_degree() == 0 && self.kmers.get(cn_kmer).unwrap().in_degree() > 1 {
                let mut rv_contig = cn_kmer.to_vec();
                if let Ok(_) = self.assemble_backward_until_condition(&mut rv_contig, cn_kmer.clone(), limit, stopping_condition) {
                    let score_sum = rv_contig.kmers(self.kmer_size as u8)
                        .map(|kmer| self.scores.get(&crate::utils::canonicalize_kmer(&kmer)).unwrap_or(&1.0))
                        .sum::<f32>();
                    let weight = score_sum / (rv_contig.len() - self.kmer_size + 1) as f32;

                    if weight < min_score {
                        for kmer in rv_contig.kmers(self.kmer_size as u8) {
                            to_remove.insert(crate::utils::canonicalize_kmer(&kmer));
                        }

                        bad_paths += 1;
                    }
                }
            }
        }

        for cn_kmer in &to_remove {
            self.kmers.remove(cn_kmer);
            self.scores.remove(cn_kmer);
        }

        crate::elog!(" -- Removed {} bad tips ({} kmers)", bad_paths, to_remove.len());

        self.infer_edges();

        self
    }

    pub fn clean_bubbles(mut self, min_score: f32) -> Self {
        let mut to_remove = HashSet::new();
        let mut bad_bubbles: usize = 0;

        let g = self.traverse_all_kmers();
        let bubbles = find_all_superbubbles(&g);

        for (i, ((in_node, out_node), interior)) in bubbles.iter().enumerate() {
            let paths_fwd = petgraph::algo::all_simple_paths::<Vec<_>, _>(&g, *in_node, *out_node, 0, Some(interior.len()));
            let paths_rev = petgraph::algo::all_simple_paths::<Vec<_>, _>(&g, *out_node, *in_node, 0, Some(interior.len()));

            let mut paths = paths_fwd
                .chain(paths_rev)
                .map(|path| {
                    let score = path.iter()
                        .map(|node| {
                            let kmer = g.node_weight(*node).unwrap().as_bytes();
                            let cn_kmer = crate::utils::canonicalize_kmer(kmer);
                            *self.scores.get(&cn_kmer).unwrap_or(&1.0)
                        })
                        .sum::<f32>() / path.len() as f32;

                    (path, score)
                })
                .collect::<Vec<(Vec<NodeIndex>, f32)>>();

            paths.sort_by(|a, b| b.1.partial_cmp(&a.1).unwrap());

            if paths.len() > 2 {
                let mut to_keep = HashSet::new();
                let mut cleaned_bubble = false;

                for (j, (path, total_score)) in paths.iter().enumerate() {
                    // let mut contig = String::new();

                    for node in path {
                        let kmer = g.node_weight(*node).unwrap().as_bytes();
                        let cn_kmer = crate::utils::canonicalize_kmer(kmer);

                        if j < 2 {
                            to_keep.insert(cn_kmer.clone());
                        } else if !to_keep.contains(&cn_kmer) && *total_score < min_score {
                            to_remove.insert(cn_kmer.clone());
                            cleaned_bubble = true;
                        }

                        // if contig.is_empty() {
                        //     contig = String::from_utf8_lossy(kmer).to_string();
                        // } else {
                        //     contig.push_str(&String::from_utf8_lossy(&kmer[self.kmer_size - 1..]));
                        // }
                    }

                    // crate::elog!(" -- Bubble {}: {} (score: {}) (remove: {})", i, contig, total_score, num_remove);
                }

                // crate::elog!("");

                if cleaned_bubble {
                    bad_bubbles += paths.len() - 2;
                }
            }
        }

        for cn_kmer in &to_remove {
            self.kmers.remove(cn_kmer);
            self.scores.remove(cn_kmer);
        }

        crate::elog!(" -- Removed {} bad bubbles ({} kmers)", bad_bubbles, to_remove.len());

        self.infer_edges();

        self
    }

    pub fn clean_contigs(mut self, min_contig_length: usize) -> Self {
        let mut to_remove = HashSet::new();
        let mut bad_contigs: usize = 0;

        self.assemble_all().iter().for_each(|contig| {
            if contig.len() < min_contig_length {
                let mut process = true;

                // Check if the first k-mer has no incoming edges
                let first_kmer = contig.windows(self.kmer_size).next().unwrap();
                let prev_kmers = self.prev_kmers(first_kmer);
                if prev_kmers.len() > 0 {
                    process = false;
                }

                // Check if the last k-mer has no outgoing edges
                let last_kmer = contig.windows(self.kmer_size).last().unwrap();
                let next_kmers = self.next_kmers(last_kmer);
                if next_kmers.len() > 0 {
                    process = false;
                }

                if process {
                    for kmer in contig.windows(self.kmer_size) {
                        to_remove.insert(crate::utils::canonicalize_kmer(kmer));
                    }

                    bad_contigs += 1;
                }
            }
        });

        for cn_kmer in &to_remove {
            self.kmers.remove(cn_kmer);
            self.scores.remove(cn_kmer);
        }

        crate::elog!(" -- Removed {} bad contigs ({} kmers)", bad_contigs, to_remove.len());

        self.infer_edges();

        self
    }

    fn traverse_forward(&self, graph: &mut petgraph::Graph<String, f32>, visited: &mut HashMap<String, NodeIndex>, start_node: NodeIndex) {
        let mut fwd_stack = vec![start_node];
        while let Some(node) = fwd_stack.pop() {
            let this_kmer = graph.node_weight(node).unwrap().as_bytes();
    
            for next_kmer in self.next_kmers(this_kmer) {
                let next_label = String::from_utf8_lossy(&next_kmer).to_string();
                let next_node = if let Some(&existing_node) = visited.get(&next_label) {
                    existing_node
                } else {
                    let new_node = graph.add_node(next_label.clone());
                    visited.insert(next_label.clone(), new_node);
                    fwd_stack.push(new_node);
                    new_node
                };
    
                if !graph.contains_edge(node, next_node) {
                    graph.add_edge(
                        node,
                        next_node,
                        *self.scores.get(&crate::utils::canonicalize_kmer(&next_kmer))
                            .unwrap_or(&1.0),
                    );
                }
            }
        }
    }

    fn traverse_forward_until(&self, graph: &mut petgraph::Graph<String, f32>, visited: &mut HashMap<String, NodeIndex>, start_node: NodeIndex, stop_node: &[u8]) -> Result<()> {
        let mut found = false;

        let mut fwd_stack = vec![start_node];
        while let Some(node) = fwd_stack.pop() {
            let this_kmer = graph.node_weight(node).unwrap().as_bytes();
    
            for next_kmer in self.next_kmers(this_kmer) {
                let next_label = String::from_utf8_lossy(&next_kmer).to_string();
                let next_node = if let Some(&existing_node) = visited.get(&next_label) {
                    existing_node
                } else {
                    let new_node = graph.add_node(next_label.clone());
                    visited.insert(next_label.clone(), new_node);

                    if graph.node_weight(new_node).unwrap().as_bytes() != stop_node {
                        fwd_stack.push(new_node);
                    } else {
                        found = true;
                    }

                    new_node
                };
    
                if !graph.contains_edge(node, next_node) {
                    graph.add_edge(
                        node,
                        next_node,
                        *self.scores.get(&crate::utils::canonicalize_kmer(&next_kmer))
                            .unwrap_or(&1.0),
                    );
                }
            }
        }

        if found {
            Ok(())
        } else {
            Err(anyhow::anyhow!("Stop node not found"))
        }
    }

    fn traverse_forward_until_condition<F>(&self, graph: &mut petgraph::Graph<String, f32>, visited: &mut HashMap<String, NodeIndex>, color: usize, start_node: NodeIndex, limit: usize, stopping_condition: F) -> Result<()>
    where
        F: Fn(&[u8], usize, &Self) -> bool,
    {
        let mut found = false;
    
        // Use a vector of tuples (node, depth) instead of just nodes
        let mut fwd_stack = vec![(start_node, 0)];
        while let Some((node, depth)) = fwd_stack.pop() {
            if depth >= limit {
                continue; // Skip this node if we've reached the depth limit
            }
    
            let this_kmer = graph.node_weight(node).unwrap().as_bytes();
    
            for next_kmer in self.next_kmers(this_kmer) {
                let same_color = self.sources.get(&crate::utils::canonicalize_kmer(&next_kmer)).unwrap_or(&vec![]) == &vec![color];
                if !same_color {
                    continue;
                }

                let next_label = String::from_utf8_lossy(&next_kmer).to_string();
                let next_node = if let Some(&existing_node) = visited.get(&next_label) {
                    existing_node
                } else {
                    let new_node = graph.add_node(next_label.clone());
                    visited.insert(next_label.clone(), new_node);
    
                    if !stopping_condition(&next_kmer, depth + 1, self) {
                        // Push the new node with an incremented depth
                        fwd_stack.push((new_node, depth + 1));
                    } else {
                        found = true;
                    }
    
                    new_node
                };
    
                if !graph.contains_edge(node, next_node) {
                    graph.add_edge(
                        node,
                        next_node,
                        *self.scores.get(&crate::utils::canonicalize_kmer(&next_kmer))
                            .unwrap_or(&1.0),
                    );
                }
            }
        }
    
        if found {
            Ok(())
        } else {
            Err(anyhow::anyhow!("Stop condition not met within depth limit"))
        }
    }

    fn traverse_backward(&self, graph: &mut petgraph::Graph<String, f32>, visited: &mut HashMap<String, NodeIndex>, start_node: NodeIndex) {
        let mut rev_stack = vec![start_node];
        while let Some(node) = rev_stack.pop() {
            let this_kmer = graph.node_weight(node).unwrap().as_bytes();
    
            for prev_kmer in self.prev_kmers(this_kmer) {
                let prev_label = String::from_utf8_lossy(&prev_kmer).to_string();
                let prev_node = if let Some(&existing_node) = visited.get(&prev_label) {
                    existing_node
                } else {
                    let new_node = graph.add_node(prev_label.clone());
                    visited.insert(prev_label.clone(), new_node);
                    rev_stack.push(new_node);
                    new_node
                };
    
                if !graph.contains_edge(prev_node, node) {
                    graph.add_edge(
                        prev_node,
                        node,
                        *self.scores.get(&crate::utils::canonicalize_kmer(&prev_kmer))
                            .unwrap_or(&1.0),
                    );
                }
            }
        }
    }

    fn traverse_backward_until(&self, graph: &mut petgraph::Graph<String, f32>, visited: &mut HashMap<String, NodeIndex>, start_node: NodeIndex, stop_node: &[u8]) -> Result<()> {
        let mut found = false;

        let mut rev_stack = vec![start_node];
        while let Some(node) = rev_stack.pop() {
            let this_kmer = graph.node_weight(node).unwrap().as_bytes();
    
            for prev_kmer in self.prev_kmers(this_kmer) {
                let prev_label = String::from_utf8_lossy(&prev_kmer).to_string();
                let prev_node = if let Some(&existing_node) = visited.get(&prev_label) {
                    existing_node
                } else {
                    let new_node = graph.add_node(prev_label.clone());
                    visited.insert(prev_label.clone(), new_node);

                    if graph.node_weight(new_node).unwrap().as_bytes() != stop_node {
                        rev_stack.push(new_node);
                    } else {
                        found = true;
                    }

                    new_node
                };
    
                if !graph.contains_edge(prev_node, node) {
                    graph.add_edge(
                        prev_node,
                        node,
                        *self.scores.get(&crate::utils::canonicalize_kmer(&prev_kmer))
                            .unwrap_or(&1.0),
                    );
                }
            }
        }

        if found {
            Ok(())
        } else {
            Err(anyhow::anyhow!("Stop node not found"))
        }
    }

    fn traverse_backward_until_condition<F>(&self, graph: &mut petgraph::Graph<String, f32>, visited: &mut HashMap<String, NodeIndex>, color: usize, start_node: NodeIndex, limit: usize, stopping_condition: F) -> Result<()>
    where
        F: Fn(&[u8], usize, &Self) -> bool,
    {
        let mut found = false;
    
        // Use a vector of tuples (node, depth) instead of just nodes
        let mut rev_stack = vec![(start_node, 0)];
        while let Some((node, depth)) = rev_stack.pop() {
            if depth >= limit {
                continue; // Skip this node if we've reached the depth limit
            }
    
            let this_kmer = graph.node_weight(node).unwrap().as_bytes();
    
            for prev_kmer in self.prev_kmers(this_kmer) {
                let same_color = self.sources.get(&crate::utils::canonicalize_kmer(&prev_kmer)).unwrap_or(&vec![]) == &vec![color];
                if !same_color {
                    continue;
                }

                let prev_label = String::from_utf8_lossy(&prev_kmer).to_string();
                let prev_node = if let Some(&existing_node) = visited.get(&prev_label) {
                    existing_node
                } else {
                    let new_node = graph.add_node(prev_label.clone());
                    visited.insert(prev_label.clone(), new_node);
    
                    if !stopping_condition(&prev_kmer, depth + 1, self) {
                        // Push the new node with an incremented depth
                        rev_stack.push((new_node, depth + 1));
                    } else {
                        found = true;
                    }
    
                    new_node
                };
    
                if !graph.contains_edge(prev_node, node) {
                    graph.add_edge(
                        prev_node,
                        node,
                        *self.scores.get(&crate::utils::canonicalize_kmer(&prev_kmer))
                            .unwrap_or(&1.0),
                    );
                }
            }
        }
    
        if found {
            Ok(())
        } else {
            Err(anyhow::anyhow!("Stop condition not met within depth limit"))
        }
    }

    pub fn traverse_kmers_until_condition<F>(&self, start_kmer: Vec<u8>, color: usize, limit: usize, stopping_condition: F) -> DiGraph<String, f32>
    where
        F: Fn(&[u8], usize, &Self) -> bool,
    {
        let mut graph = DiGraph::new();
        let mut visited = HashMap::<String, NodeIndex>::new(); // Map node labels to indices

        let start_label = String::from_utf8_lossy(&start_kmer).to_string();
        let start_node = graph.add_node(start_label.clone());
        visited.insert(start_label.clone(), start_node);

        let _ = self.traverse_forward_until_condition(&mut graph, &mut visited, color, start_node, limit, &stopping_condition);
        let _ = self.traverse_backward_until_condition(&mut graph, &mut visited, color, start_node, limit, &stopping_condition);

        graph
    }

    /// Traverse kmers starting from a given kmer and build a graph.
    pub fn traverse_kmers(&self, start_kmer: Vec<u8>) -> DiGraph<String, f32> {
        let mut graph = DiGraph::new();
        let mut visited = HashMap::<String, NodeIndex>::new(); // Map node labels to indices

        let start_label = String::from_utf8_lossy(&start_kmer).to_string();
        let start_node = graph.add_node(start_label.clone());
        visited.insert(start_label.clone(), start_node);

        self.traverse_forward(&mut graph, &mut visited, start_node);
        self.traverse_backward(&mut graph, &mut visited, start_node);

        graph
    }

    pub fn traverse_contigs(&self, start_kmer: Vec<u8>) -> DiGraph<String, f32> {
        let mut graph = DiGraph::new();
        let mut visited = HashMap::new();
    
        let start_contig = self.assemble(&start_kmer);
        let start_node = graph.add_node(String::from_utf8_lossy(&start_contig).to_string());
        
        // Mark all k-mers in the start contig as visited
        for kmer in start_contig.windows(self.kmer_size) {
            visited.insert(crate::utils::canonicalize_kmer(kmer), start_node);
        }
    
        // Traverse forward
        let mut fwd_stack = vec![start_node];
        while let Some(node) = fwd_stack.pop() {
            let this_contig = graph.node_weight(node).unwrap().as_bytes();
    
            if let Some(last_kmer) = self.last_kmer(this_contig) {
                for next_kmer in self.next_kmers(&last_kmer) {
                    if !visited.contains_key(&crate::utils::canonicalize_kmer(&next_kmer)) {
                        let mut next_contig = next_kmer.clone();
                        self.assemble_forward(&mut next_contig, next_kmer.clone());
    
                        let weight = next_contig.windows(self.kmer_size)
                            .map(|x| self.scores.get(&crate::utils::canonicalize_kmer(x)).unwrap_or(&1.0))
                            .fold(f32::INFINITY, |acc, x| acc.min(*x));
    
                        let next_node = graph.add_node(String::from_utf8_lossy(&next_contig).to_string());
                        graph.add_edge(node, next_node, weight);
    
                        // Mark all k-mers in the new contig as visited
                        for kmer in next_contig.windows(self.kmer_size) {
                            visited.insert(crate::utils::canonicalize_kmer(kmer), next_node);
                        }
    
                        fwd_stack.push(next_node);
                    } else {
                        let next_node = *visited.get(&crate::utils::canonicalize_kmer(&next_kmer)).unwrap();
                        if !graph.contains_edge(node, next_node) {
                            let weight = *self.scores.get(&crate::utils::canonicalize_kmer(&next_kmer)).unwrap_or(&1.0);
                            graph.add_edge(node, next_node, weight);
                        }
                    }
                }
            }
        }
    
        // Traverse backward
        let mut rev_stack = vec![start_node];
        while let Some(node) = rev_stack.pop() {
            let this_contig = graph.node_weight(node).unwrap().as_bytes();
    
            if let Some(first_kmer) = self.first_kmer(this_contig) {
                for prev_kmer in self.prev_kmers(&first_kmer) {
                    if !visited.contains_key(&crate::utils::canonicalize_kmer(&prev_kmer)) {
                        let mut prev_contig = prev_kmer.clone();
                        self.assemble_backward(&mut prev_contig, prev_kmer.clone());
    
                        let weight = prev_contig.windows(self.kmer_size)
                            .map(|x| self.scores.get(&crate::utils::canonicalize_kmer(x)).unwrap_or(&1.0))
                            .fold(f32::INFINITY, |acc, x| acc.min(*x));
    
                        let prev_node = graph.add_node(String::from_utf8_lossy(&prev_contig).to_string());
                        graph.add_edge(prev_node, node, weight);  // Note the reversed edge direction
    
                        // Mark all k-mers in the new contig as visited
                        for kmer in prev_contig.windows(self.kmer_size) {
                            visited.insert(crate::utils::canonicalize_kmer(kmer), prev_node);
                        }
    
                        rev_stack.push(prev_node);
                    } else {
                        let prev_node = *visited.get(&crate::utils::canonicalize_kmer(&prev_kmer)).unwrap();
                        if !graph.contains_edge(prev_node, node) {
                            let weight = *self.scores.get(&crate::utils::canonicalize_kmer(&prev_kmer)).unwrap_or(&1.0);
                            graph.add_edge(prev_node, node, weight);  // Note the reversed edge direction
                        }
                    }
                }
            }
        }
    
        graph
    }

    pub fn traverse_all_kmers(&self) -> DiGraph<String, f32> {
        let cn_kmers = self.kmers
            .iter()
            .filter(|(_, record)| record.in_degree() <= 1 && record.out_degree() <= 1)
            .map(|(cn_kmer, _)| cn_kmer.clone())
            .collect::<Vec<Vec<u8>>>();

        let mut visited = HashSet::new();
        let mut graph = DiGraph::new();
        let mut node_indices = HashMap::<String, NodeIndex>::new(); // Map node labels to indices

        for cn_kmer in cn_kmers {
            if !visited.contains(&cn_kmer) {
                let g = self.traverse_kmers(cn_kmer.clone());

                // Mark kmers as visited
                for node_label in g.node_weights() {
                    let cn_kmer = crate::utils::canonicalize_kmer(node_label.as_bytes());
                    visited.insert(cn_kmer);
                }

                // Add nodes to the main graph, avoiding duplicates
                for node_index in g.node_indices() {
                    let node_label = g.node_weight(node_index).unwrap().clone();
                    if !node_indices.contains_key(&node_label) {
                        let new_node_idx = graph.add_node(node_label.clone());
                        node_indices.insert(node_label.clone(), new_node_idx);
                    }
                }

                // Add edges, mapping nodes correctly
                for edge in g.edge_references() {
                    let (source, target) = (edge.source(), edge.target());
                    let source_label = g.node_weight(source).unwrap();
                    let target_label = g.node_weight(target).unwrap();

                    let new_source = *node_indices.get(source_label).expect("Source node should exist");
                    let new_target = *node_indices.get(target_label).expect("Target node should exist");

                    if !graph.contains_edge(new_source, new_target) {
                        graph.add_edge(new_source, new_target, *edge.weight());
                    }
                }
            }
        }

        graph
    }

    pub fn traverse_all_contigs(&self) -> DiGraph<String, f32> {
        let cn_kmers = self.kmers
            .iter()
            .filter(|(_, record)| record.in_degree() <= 1 && record.out_degree() <= 1)
            .map(|(cn_kmer, _)| cn_kmer.clone())
            .collect::<Vec<Vec<u8>>>();

        let mut visited = HashSet::new();
        let mut graph = DiGraph::new();

        for cn_kmer in cn_kmers {
            if !visited.contains(&cn_kmer) {
                let g = self.traverse_contigs(cn_kmer);

                g.node_weights().for_each(|node| {
                    for kmer in node.as_bytes().kmers(self.kmer_size as u8) {
                        visited.insert(crate::utils::canonicalize_kmer(&kmer));
                    }
                });

                // Add all nodes from g to graph
                for node_index in g.node_indices() {
                    let node_weight = g.node_weight(node_index).unwrap();
                    graph.add_node(node_weight.clone());
                }

                // Add all edges from g to graph
                for edge in g.edge_references() {
                    let (source, target) = (edge.source(), edge.target());
                    let source_weight = g.node_weight(source).unwrap();
                    let target_weight = g.node_weight(target).unwrap();
                    
                    let new_source = graph.node_indices()
                        .find(|&i| graph[i] == *source_weight)
                        .unwrap();
                    let new_target = graph.node_indices()
                        .find(|&i| graph[i] == *target_weight)
                        .unwrap();
                    
                    graph.add_edge(new_source, new_target, *edge.weight());
                }
            }
        }

        graph
    }
}

fn traverse_read_graph(graph: &petgraph::Graph<String, f64>, min_length: usize) -> Vec<Vec<u8>> {
    // Populate corrected_seqs with all contiguous stretches of the graph more than 1 node long
    let mut corrected_seqs = Vec::new();
    let mut visited = HashSet::new();
    for node in graph.node_indices() {
        if !visited.contains(&node) {
            let mut current_seq = Vec::new();
            let mut current_node = node;
        
            loop {
                visited.insert(current_node);
                if current_seq.is_empty() {
                    current_seq.push(graph[current_node].clone());
                } else {
                    current_seq.push(graph[current_node].chars().last().unwrap().to_string());
                }
            
                let outgoing_edges: Vec<_> = graph.edges_directed(current_node, petgraph::Direction::Outgoing).collect();
                if outgoing_edges.len() == 1 {
                    let next_node = outgoing_edges[0].target();
                    if !visited.contains(&next_node) {
                        current_node = next_node;
                    } else {
                        break;
                    }
                } else {
                    break;
                }
            }
        
            if current_seq.len() > min_length {
                let contig = current_seq.join("").as_bytes().to_vec();
                corrected_seqs.push(contig);
            }
        }
    }
    corrected_seqs
}

fn navigate_backward(node: NodeIndex, steps: u8, graph: &petgraph::Graph<String, f64>) -> Option<NodeIndex> {
    let mut current_node = node;
    let mut steps_backward = 0;

    while steps_backward < steps {
        let incoming_edges: Vec<_> = graph.edges_directed(current_node, petgraph::Direction::Incoming).collect();
        if incoming_edges.is_empty() {
            return None;
        }
        current_node = incoming_edges[0].source();
        steps_backward += 1;
    }

    if steps_backward == steps {
        Some(current_node)
    } else {
        None
    }
}

fn navigate_forward(node: NodeIndex, steps: u8, graph: &petgraph::Graph<String, f64>) -> Option<NodeIndex> {
    let mut current_node = node;
    let mut steps_forward = 0;

    while steps_forward < steps {
        let outgoing_edges: Vec<_> = graph.edges_directed(current_node, petgraph::Direction::Outgoing).collect();
        if outgoing_edges.is_empty() {
            return None;
        }
        current_node = outgoing_edges[0].source();
        steps_forward += 1;
    }

    if steps_forward == steps {
        Some(current_node)
    } else {
        None
    }
}

// See reference implementation at
// https://github.com/fawaz-dabbaghieh/bubble_gun/blob/53b8d68d0c9d0c35252da4dc1b4bbb6af57b4631/BubbleGun/find_bubbles.py#L29
pub fn find_superbubble(graph: &DiGraph<String, f32>, s: NodeIndex, direction: petgraph::Direction) -> Option<(NodeIndex, NodeIndex, Vec<NodeIndex>)> {
    let mut seen = HashSet::new();
    let mut visited = HashSet::new();
    let mut nodes_inside = Vec::new();

    // seen.insert((s.index(), direction));
    seen.insert(s.index());

    let mut stack = vec![(s, direction)];
    while !stack.is_empty() {

        let (v, v_direction) = stack.pop().unwrap();
        visited.insert(v.index());

        nodes_inside.push(v);

        // seen.remove(&(v.index(), v_direction));
        seen.remove(&v.index());

        let children = match v_direction {
            petgraph::Direction::Incoming => graph.neighbors_directed(v, petgraph::Direction::Incoming).collect::<Vec<_>>(),
            petgraph::Direction::Outgoing => graph.neighbors_directed(v, petgraph::Direction::Outgoing).collect::<Vec<_>>(),
        };

        if children.is_empty() {
            break;
        }

        for u in children {
            let (u_child_direction, u_parents) = if v_direction == petgraph::Direction::Outgoing {
                (petgraph::Direction::Outgoing, graph.neighbors_directed(u, petgraph::Direction::Incoming).collect::<Vec<_>>())
            } else {
                (petgraph::Direction::Incoming, graph.neighbors_directed(u, petgraph::Direction::Outgoing).collect::<Vec<_>>())
            };

            if u.index() == s.index() {
                stack.clear();
                break;
            }

            seen.insert(u.index());

            if u_parents.iter().all(|&n| visited.contains(&n.index())) {
                stack.push((u, u_child_direction));
            }
        }

        if stack.len() == 1 && seen.len() == 1 {
            let (t, _) = stack.pop().unwrap();
            nodes_inside.push(t);

            if nodes_inside.len() == 2 {
                break;
            }

            nodes_inside.retain(|&x| x != s && x != t);
            return Some((s, t, nodes_inside));
        }
    }

    None
}

pub fn find_all_superbubbles(graph: &petgraph::Graph<String, f32>) -> HashMap<(NodeIndex, NodeIndex), Vec<NodeIndex>> {
    let mut bubbles = HashMap::new();

    let mut visited: HashSet<NodeIndex> = HashSet::new();
    for n in graph.node_indices() {
        if !visited.contains(&n) {
            for d in [petgraph::Direction::Outgoing, petgraph::Direction::Incoming] {
                let bubble = find_superbubble(&graph, n, d);

                if let Some(bubble) = bubble {
                    visited.extend(bubble.2.iter().cloned());

                    let key_fwd = (bubble.0, bubble.1);
                    let key_rev = (bubble.1, bubble.0);

                    if !bubbles.contains_key(&key_fwd) && !bubbles.contains_key(&key_rev) {
                        bubbles.insert((bubble.0, bubble.1), bubble.2);
                    }
                }
            }
        }
    }

    bubbles
}

#[cfg(test)]
mod tests {
    use super::*;
    use crate::edges::Edges;

    use petgraph::data::DataMap;
    use rand::{Rng, SeedableRng};

    use std::collections::BTreeMap;
    use std::env;
    use std::fs::File;
    use std::io::{BufRead, BufReader, Write};
    use std::process::{Command, Stdio};

    use flate2::read::GzDecoder;

    use proptest::prelude::*;

    /// Canonical example genome from https://academic.oup.com/bioinformatics/article/34/15/2556/4938484
    fn get_test_genome() -> Vec<u8> {
        "ACTGATTTCGATGCGATGCGATGCCACGGTGG".as_bytes().to_vec()
    }

    /// Generate a genome sequence with tandem repeats.
    ///
    /// # Arguments
    ///
    /// * `flank_length` - The length of the flanking regions.
    /// * `repeat_length` - The length of the repeat region.
    /// * `num_repeats` - The number of repeats.
    /// * `seed` - The seed for the random number generator.
    ///
    /// # Returns
    ///
    /// A vector containing the genome sequence with tandem repeats.
    fn generate_genome_with_tandem_repeats(
        flank_length: usize,
        repeat_length: usize,
        num_repeats: usize,
        seed: u64,
    ) -> Vec<u8> {
        let mut rng = rand_chacha::ChaCha8Rng::seed_from_u64(seed);
        let alphabet = b"ACGT";

        let mut left_flank = Vec::with_capacity(flank_length);
        for _ in 0..flank_length {
            let idx = rng.gen_range(0..4);
            left_flank.push(alphabet[idx]);
        }

        let mut repeat = Vec::with_capacity(repeat_length);
        for _ in 0..repeat_length {
            let idx = rng.gen_range(0..4);
            repeat.push(alphabet[idx]);
        }

        let mut right_flank = Vec::with_capacity(flank_length);
        for _ in 0..flank_length {
            let idx = rng.gen_range(0..4);
            right_flank.push(alphabet[idx]);
        }

        let mut genome = Vec::new();
        genome.extend_from_slice(&left_flank);
        for _ in 0..num_repeats {
            genome.extend_from_slice(&repeat);
        }
        genome.extend_from_slice(&right_flank);

        genome
    }

    /// Assemble using the reference implementation, McCortex.
    fn assemble_with_mccortex(
        k: usize,
        input_genome: &Vec<u8>,
        build_links: bool,
        use_cache: bool,
    ) -> (BTreeMap<String, String>, Links) {
        let current_dir = env::current_dir().unwrap();
        let test_dir = current_dir.join("tests/test_data");
        let test_dir_str = test_dir.to_str().unwrap();

        let copied_genome = input_genome.clone();
        let md5_hash = format!("{:x}", md5::compute(&copied_genome));

        let genome_path = test_dir.join(format!("test.{}.k_{}.l_{}.fa", md5_hash, k, build_links));
        let links_path = test_dir.join(format!(
            "links.{}.k_{}.l_{}.ctp.gz",
            md5_hash, k, build_links
        ));
        let contigs_path =
            test_dir.join(format!("contigs.{}.k_{}.l_{}.fa", md5_hash, k, build_links));

        if !use_cache || !contigs_path.exists() || !links_path.exists() {
            let mut genome_file = File::create(genome_path).expect("Unable to create file");

            writeln!(genome_file, ">genome").expect("Unable to write to file");
            writeln!(genome_file, "{}", String::from_utf8(copied_genome).unwrap())
                .expect("Unable to write to file");

            Command::new("docker")
                .args(&[ "run", "-v", &format!("{}:/data", test_dir_str), "-it", "us.gcr.io/broad-dsp-lrma/lr-mccortex:1.0.0", "mccortex31",
                    "build", "-f", "-m", "1g", "-k", &format!("{}", k), "-s", "test",
                    "-1", &format!("/data/test.{}.k_{}.l_{}.fa", md5_hash, k, build_links),
                    &format!("/data/test.{}.k_{}.l_{}.ctx", md5_hash, k, build_links),
                ])
                .stdout(Stdio::null())
                .stderr(Stdio::null())
                .status()
                .expect("failed to execute process");

            if build_links {
                Command::new("docker")
                    .args(&[ "run", "-v", &format!("{}:/data", test_dir_str), "-it", "us.gcr.io/broad-dsp-lrma/lr-mccortex:1.0.0", "mccortex31",
                        "thread", "-f", "-m", "1g", "-w", "-o", &format!("/data/links.{}.k_{}.l_{}.ctp.gz", md5_hash, k, build_links),
                        "-1", &format!("/data/test.{}.k_{}.l_{}.fa", md5_hash, k, build_links),
                        &format!("/data/test.{}.k_{}.l_{}.ctx", md5_hash, k, build_links),
                    ])
                    .stdout(Stdio::null())
                    .stderr(Stdio::null())
                    .status()
                    .expect("failed to execute process");

                Command::new("docker")
                    .args(&[ "run", "-v", &format!("{}:/data", test_dir_str), "-it", "us.gcr.io/broad-dsp-lrma/lr-mccortex:1.0.0", "mccortex31",
                        "contigs", "-f", "-m", "1g",
                        "-p", &format!("/data/links.{}.k_{}.l_{}.ctp.gz", md5_hash, k, build_links),
                        "-o", &format!("/data/contigs.{}.k_{}.l_{}.fa", md5_hash, k, build_links),
                        &format!("/data/test.{}.k_{}.l_{}.ctx", md5_hash, k, build_links),
                    ])
                    .stdout(Stdio::null())
                    .stderr(Stdio::null())
                    .status()
                    .expect("failed to execute process");
            } else {
                Command::new("docker")
                    .args(&[ "run", "-v", &format!("{}:/data", test_dir_str), "-it", "us.gcr.io/broad-dsp-lrma/lr-mccortex:1.0.0", "mccortex31",
                        "contigs", "-f", "-m", "1g",
                        "-o", &format!("/data/contigs.{}.k_{}.l_{}.fa", md5_hash, k, build_links),
                        &format!("/data/test.{}.k_{}.l_{}.ctx", md5_hash, k, build_links),
                    ])
                    .stdout(Stdio::null())
                    .stderr(Stdio::null())
                    .status()
                    .expect("failed to execute process");
            }
        }

        let contig_map = parse_mccortex_fasta(contigs_path);
        let links = parse_mccortex_ctp_file(links_path);

        (contig_map, links)
    }

    /// Parse the McCortex contigs file, grabbing both the assembly seed and assembled sequence.
    fn parse_mccortex_fasta(contigs_path: PathBuf) -> BTreeMap<String, String> {
        let contigs = bio::io::fasta::Reader::from_file(contigs_path).unwrap();
        let contig_map: BTreeMap<_, _> = contigs
            .records()
            .into_iter()
            .filter_map(Result::ok)
            .map(|r| {
                let pieces = r
                    .desc()
                    .unwrap()
                    .split_whitespace()
                    .flat_map(|s| s.split("=").collect::<Vec<&str>>())
                    .collect::<Vec<&str>>();

                let seed = pieces.chunks(2).find(|pair| pair[0] == "seed").unwrap()[1].to_string();

                let seq = String::from_utf8_lossy(r.seq()).to_string();

                (seed, seq)
            })
            .collect();

        contig_map
    }

    /// Parse the McCortex links file.
    fn parse_mccortex_ctp_file(links_path: PathBuf) -> Links {
        let mut links = Links::new();

        let file = File::open(links_path).expect("Unable to open file");
        let decoder = GzDecoder::new(file);
        let reader = BufReader::new(decoder);

        let lines: Vec<Vec<String>> = reader
            .lines()
            .map(|line| {
                line.unwrap()
                    .split_whitespace()
                    .map(|s| s.to_string())
                    .collect()
            })
            .collect();

        for i in 0..lines.len() - 1 {
            let pieces1 = &lines[i];

            if pieces1.len() < 1 {
                continue;
            }

            if let Some(first_char_1) = pieces1.get(0).unwrap().chars().next() {
                if "ACGT".contains(first_char_1) {
                    let anchor_kmer = pieces1.get(0).unwrap().as_bytes();
                    let cn_anchor_vec = crate::utils::canonicalize_kmer(anchor_kmer);
                    let cn_anchor_kmer = cn_anchor_vec.as_bytes();

                    for j in i + 1..lines.len() {
                        let pieces2 = &lines[j];

                        if pieces2.len() < 1 {
                            continue;
                        }

                        if let Some(first_char_2) = pieces2.get(0).unwrap().chars().next() {
                            if "ACGT".contains(first_char_2) {
                                break;
                            } else if "FR".contains(first_char_2) {
                                let mut link = Link::new(pieces2.get(0).unwrap() == "F");

                                let junctions = pieces2.get(3).unwrap();
                                for junction in junctions.chars() {
                                    link.push_back(junction as u8);
                                }

                                // Add link to links map.
                                if !links.contains_key(cn_anchor_kmer) {
                                    links.insert(cn_anchor_kmer.to_owned(), HashMap::new());
                                }

                                if !links.get(cn_anchor_kmer).unwrap().contains_key(&link) {
                                    links.get_mut(cn_anchor_kmer).unwrap().insert(link, 1);
                                } else {
                                    let linkcov =
                                        *links.get_mut(cn_anchor_kmer).unwrap().get(&link).unwrap();

                                    links
                                        .get_mut(cn_anchor_kmer)
                                        .unwrap()
                                        .insert(link, linkcov.saturating_add(1));
                                }
                            }
                        }
                    }
                }
            }
        }

        links
    }

    #[test]
    fn test_traverse_kmers() {
        let genome = get_test_genome();
        let fwd_seqs = vec![genome];

        let g = LdBG::from_sequences(String::from("test"), 5, &fwd_seqs);
        let graph = g.traverse_kmers(b"ATTTC".to_vec());

        // println!("{}", Dot::with_config(&graph, &[petgraph::dot::Config::EdgeNoLabel]));

        // Check if the graph is consistent with the expected structure
        assert_eq!(graph.node_count(), 21);
        assert_eq!(graph.edge_count(), 21);

        // Check specific nodes and their labels
        let node_labels: Vec<_> = graph.node_weights().cloned().collect();
        assert!(node_labels.contains(&"ATTTC".to_string()));
        assert!(node_labels.contains(&"TTTCG".to_string()));
        assert!(node_labels.contains(&"TTCGA".to_string()));
        assert!(node_labels.contains(&"TCGAT".to_string()));
        assert!(node_labels.contains(&"CGATG".to_string()));
        assert!(node_labels.contains(&"GATGC".to_string()));
        assert!(node_labels.contains(&"ATGCC".to_string()));
        assert!(node_labels.contains(&"ATGCG".to_string()));
        assert!(node_labels.contains(&"TGCGA".to_string()));
        assert!(node_labels.contains(&"GCGAT".to_string()));
        assert!(node_labels.contains(&"TGCCA".to_string()));
        assert!(node_labels.contains(&"GCCAC".to_string()));
        assert!(node_labels.contains(&"CCACG".to_string()));
        assert!(node_labels.contains(&"CACGG".to_string()));
        assert!(node_labels.contains(&"ACGGT".to_string()));
        assert!(node_labels.contains(&"CGGTG".to_string()));
        assert!(node_labels.contains(&"GGTGG".to_string()));
        assert!(node_labels.contains(&"GATTT".to_string()));
        assert!(node_labels.contains(&"TGATT".to_string()));
        assert!(node_labels.contains(&"CTGAT".to_string()));
        assert!(node_labels.contains(&"ACTGA".to_string()));

        // Check specific edges
        let edges = graph.edge_indices().collect::<Vec<_>>();
        assert_eq!(edges.len(), 21);

        // Helper function to find node index by label
        let find_node = |label: &str| graph.node_indices().find(|&i| graph[i] == label).unwrap();

        // Check some specific edges
        assert!(graph.contains_edge(find_node("ATTTC"), find_node("TTTCG")));
        assert!(graph.contains_edge(find_node("TTTCG"), find_node("TTCGA")));
        assert!(graph.contains_edge(find_node("GATGC"), find_node("ATGCC")));
        assert!(graph.contains_edge(find_node("GATGC"), find_node("ATGCG")));
        assert!(graph.contains_edge(find_node("CGATG"), find_node("GATGC")));
        assert!(graph.contains_edge(find_node("GCCAC"), find_node("CCACG")));
        assert!(graph.contains_edge(find_node("ACTGA"), find_node("CTGAT")));
    }

    // TODO: This test is not working yet
    fn test_traverse_all_kmers() {
        let genome = get_test_genome();
        let fwd_seqs = vec![genome];

        let g = LdBG::from_sequences(String::from("test"), 5, &fwd_seqs);
        let graph = g.traverse_all_kmers();

        // Write graph as GFA to a string
        let mut gfa_output = Vec::new();
        crate::utils::write_gfa(&mut gfa_output, &graph).unwrap();

        // Print GFA string (commented out for test)
        let gfa_string = String::from_utf8(gfa_output).unwrap();
        println!("{}", gfa_string);
    }

    // TODO: This test is not working yet
    fn test_traverse_all_contigs() {
        let genome = get_test_genome();
        let fwd_seqs = vec![genome];

        let g = LdBG::from_sequences(String::from("test"), 5, &fwd_seqs);
        let graph = g.traverse_all_contigs();

        // Write graph as GFA to a string
        let mut gfa_output = Vec::new();
        crate::utils::write_gfa(&mut gfa_output, &graph).unwrap();

        // Print GFA string (commented out for test)
        let gfa_string = String::from_utf8(gfa_output).unwrap();
        println!("{}", gfa_string);
    }

    #[test]
    fn test_traverse_contigs() {
        let genome = get_test_genome();
        let fwd_seqs = vec![genome];

        let g = LdBG::from_sequences(String::from("test"), 5, &fwd_seqs);
        let graph = g.traverse_contigs(b"CCACG".to_vec());

        // Uncomment to manually verify structure of the graph
        // use petgraph::dot::Dot;
        // println!("{}", Dot::with_config(&graph, &[petgraph::dot::Config::EdgeNoLabel]));

        // Check if the graph is consistent with the expected structure
        assert_eq!(graph.node_count(), 3);
        assert_eq!(graph.edge_count(), 4);

        // Check specific nodes and their labels
        let node_labels: Vec<_> = graph.node_weights().cloned().collect();
        assert!(node_labels.contains(&"CGATGCCACGGTGG".to_string()));
        assert!(node_labels.contains(&"ACTGATTTCGAT".to_string()));
        assert!(node_labels.contains(&"CGATGCGAT".to_string()));

        // Check specific edges
        let edges = graph.edge_indices().collect::<Vec<_>>();
        assert_eq!(edges.len(), 4);

        // Helper function to find node index by label
        let find_node = |label: &str| graph.node_indices().find(|&i| graph[i] == label).unwrap();

        // Check some specific edges
        assert!(graph.contains_edge(find_node("ACTGATTTCGAT"), find_node("CGATGCCACGGTGG")));
        assert!(graph.contains_edge(find_node("ACTGATTTCGAT"), find_node("CGATGCGAT")));
        assert!(graph.contains_edge(find_node("CGATGCGAT"), find_node("CGATGCCACGGTGG")));
        assert!(graph.contains_edge(find_node("CGATGCGAT"), find_node("CGATGCGAT")));
    }

    #[test]
    fn test_prev_kmers() {
        let genome = get_test_genome();
        let fwd_seqs = vec![genome];

        let g = LdBG::from_sequences(String::from("test"), 5, &fwd_seqs);

        let prev_kmers_1 = g.prev_kmers(b"TTTCG");
        assert_eq!(prev_kmers_1.len(), 1);
        assert_eq!(prev_kmers_1[0], b"ATTTC");

        let prev_kmers_2: HashSet<Vec<u8>> = g.prev_kmers(b"CGATG").into_iter().collect();
        assert_eq!(prev_kmers_2.len(), 2);
        assert!(prev_kmers_2.contains(&b"TCGAT".to_vec()));
        assert!(prev_kmers_2.contains(&b"GCGAT".to_vec()));

        let prev_kmers_3 = g.prev_kmers(b"ACTGA");
        assert_eq!(prev_kmers_3.len(), 0);
    }

    #[test]
    fn test_next_kmers() {
        let genome = get_test_genome();
        let fwd_seqs = vec![genome];

        let g = LdBG::from_sequences(String::from("test"), 5, &fwd_seqs);

        let next_kmers_1 = g.next_kmers(b"TTTCG");
        assert_eq!(next_kmers_1.len(), 1);
        assert_eq!(next_kmers_1[0], b"TTCGA");

        let next_kmers_2: HashSet<Vec<u8>> = g.next_kmers(b"GATGC").into_iter().collect();
        assert_eq!(next_kmers_2.len(), 2);
        assert!(next_kmers_2.contains(&b"ATGCG".to_vec()));
        assert!(next_kmers_2.contains(&b"ATGCC".to_vec()));

        let next_kmers_3 = g.next_kmers(b"GGTGG");
        assert_eq!(next_kmers_3.len(), 0);
    }

    #[test]
    fn test_from_sequences() {
        let genome = get_test_genome();
        let fwd_seqs = vec![genome];

        let g = LdBG::from_sequences(String::from("test"), 5, &fwd_seqs);

        let mut exp_graph = KmerGraph::new();
        exp_graph.insert(
            b"AAATC".to_vec(),
            Record::new(1, Some(Edges::from_string("..g.A...".to_string()))),
        );
        exp_graph.insert(
            b"AATCA".to_vec(),
            Record::new(1, Some(Edges::from_string("a.....G.".to_string()))),
        );
        exp_graph.insert(
            b"ACCGT".to_vec(),
            Record::new(1, Some(Edges::from_string(".c....G.".to_string()))),
        );
        exp_graph.insert(
            b"ACTGA".to_vec(),
            Record::new(1, Some(Edges::from_string(".......T".to_string()))),
        );
        exp_graph.insert(
            b"ATCAG".to_vec(),
            Record::new(1, Some(Edges::from_string("a......T".to_string()))),
        );
        exp_graph.insert(
            b"ATCGA".to_vec(),
            Record::new(1, Some(Edges::from_string(".c..A...".to_string()))),
        );
        exp_graph.insert(
            b"ATCGC".to_vec(),
            Record::new(2, Some(Edges::from_string(".c..A...".to_string()))),
        );
        exp_graph.insert(
            b"ATGCC".to_vec(),
            Record::new(1, Some(Edges::from_string("..g.A...".to_string()))),
        );
        exp_graph.insert(
            b"ATGCG".to_vec(),
            Record::new(2, Some(Edges::from_string("..g.A...".to_string()))),
        );
        exp_graph.insert(
            b"ATTTC".to_vec(),
            Record::new(1, Some(Edges::from_string("..g...G.".to_string()))),
        );
        exp_graph.insert(
            b"CACCG".to_vec(),
            Record::new(1, Some(Edges::from_string(".c.....T".to_string()))),
        );
        exp_graph.insert(
            b"CACGG".to_vec(),
            Record::new(1, Some(Edges::from_string(".c.....T".to_string()))),
        );
        exp_graph.insert(
            b"CATCG".to_vec(),
            Record::new(3, Some(Edges::from_string("..g.AC..".to_string()))),
        );
        exp_graph.insert(
            b"CCACC".to_vec(),
            Record::new(1, Some(Edges::from_string("......G.".to_string()))),
        );
        exp_graph.insert(
            b"CCACG".to_vec(),
            Record::new(1, Some(Edges::from_string("..g...G.".to_string()))),
        );
        exp_graph.insert(
            b"CGAAA".to_vec(),
            Record::new(1, Some(Edges::from_string("...t...T".to_string()))),
        );
        exp_graph.insert(
            b"GATGC".to_vec(),
            Record::new(3, Some(Edges::from_string(".c...CG.".to_string()))),
        );
        exp_graph.insert(
            b"GCCAC".to_vec(),
            Record::new(1, Some(Edges::from_string("...t..G.".to_string()))),
        );
        exp_graph.insert(
            b"TCGAA".to_vec(),
            Record::new(1, Some(Edges::from_string("a...A...".to_string()))),
        );
        exp_graph.insert(
            b"TCGCA".to_vec(),
            Record::new(2, Some(Edges::from_string("a......T".to_string()))),
        );
        exp_graph.insert(
            b"TGCCA".to_vec(),
            Record::new(1, Some(Edges::from_string("a....C..".to_string()))),
        );

        let mut exp_links = Links::new();
        exp_links.insert(
            b"ATGCC".to_vec(),
            HashMap::from([(Link::from_junctions(false, b"CCA"), 1)]),
        );
        exp_links.insert(
            b"ATCGC".to_vec(),
            HashMap::from([
                (Link::from_junctions(false, b"GC"), 1),
                (Link::from_junctions(false, b"C"), 1),
            ]),
        );
        exp_links.insert(
            b"ATGCG".to_vec(),
            HashMap::from([
                (Link::from_junctions(false, b"CA"), 1),
                (Link::from_junctions(false, b"A"), 1),
            ]),
        );
        exp_links.insert(
            b"ATCGA".to_vec(),
            HashMap::from([(Link::from_junctions(false, b"GGC"), 1)]),
        );

        for (kmer, record) in g.kmers {
            assert!(exp_graph.contains_key(kmer.as_bytes()));

            let exp_record = exp_graph.get(kmer.as_bytes()).unwrap();
            assert!(record.coverage() == exp_record.coverage());
            assert!(record.incoming_edges() == exp_record.incoming_edges());
            assert!(record.outgoing_edges() == exp_record.outgoing_edges());
        }

        for (kmer, link_map) in &g.links {
            assert!(exp_links.contains_key(kmer));
            assert!(link_map.len() == exp_links.get(kmer).unwrap().len());
            for (link, count) in link_map {
                assert!(exp_links.get(kmer).unwrap().contains_key(link));
                assert!(count == exp_links.get(kmer).unwrap().get(link).unwrap());
            }
        }
    }

    #[test]
    fn test_assemble() {
        let fw_genome = get_test_genome();
        let rc_genome = fw_genome.reverse_complement();

        let fwd_seqs = vec![fw_genome.clone()];

        let g = LdBG::from_sequences(String::from("test"), 5, &fwd_seqs)
            .build_links(&fwd_seqs, false);

        // assembly outside cycle should recapitulate entire genome
        assert!(fw_genome == g.assemble(b"ACTGA"));
        assert!(fw_genome == g.assemble(b"TTCGA"));

        assert!(fw_genome == g.assemble(b"TGCCA"));
        assert!(fw_genome == g.assemble(b"GGTGG"));

        // assembly outside cycle should recapitulate entire genome
        assert!(rc_genome == g.assemble(b"ACTGA".to_vec().reverse_complement().as_bytes()));
        assert!(rc_genome == g.assemble(b"TTCGA".to_vec().reverse_complement().as_bytes()));
        assert!(rc_genome == g.assemble(b"TGCCA".to_vec().reverse_complement().as_bytes()));
        assert!(rc_genome == g.assemble(b"GGTGG".to_vec().reverse_complement().as_bytes()));
    }

    #[test]
    fn test_assemble_until() {
        let fw_genome = get_test_genome();
        let fwd_seqs = vec![fw_genome.clone()];

        let g = LdBG::from_sequences(String::from("test"), 5, &fwd_seqs)
            .build_links(&fwd_seqs, false);

        let mut contig1 = b"ACTGA".to_vec();
        let _ = g.assemble_forward_until(&mut contig1, b"ACTGA".to_vec(), HashSet::from([b"TTCGA".to_vec()]), 100);
        assert_eq!(contig1, b"ACTGATTTCGA".to_vec());

        let mut contig2 = b"GGTGG".to_vec();
        let _ = g.assemble_backward_until(&mut contig2, b"GGTGG".to_vec(), HashSet::from([b"TGCCA".to_vec()]), 100);
        assert_eq!(contig2, b"TGCCACGGTGG".to_vec());
    }

    #[test]
    fn test_correct_seq() {
        let genome = get_test_genome();
        let g = LdBG::from_sequence("test".to_string(), 5, &genome);

        let mut uncorrected_seq_map = BTreeMap::new();

        // Things that should get corrected successfully.
        uncorrected_seq_map.insert(b"ACTGATTTCGATGCGATGCGATGCCACGGTGG".to_vec(), vec![b"ACTGATTTCGATGCGATGCGATGCCACGGTGG".to_vec()]);
        uncorrected_seq_map.insert(b"ACTGAATTCGATGCGATGCGATGCCACGGTGG".to_vec(), vec![b"ACTGATTTCGATGCGATGCGATGCCACGGTGG".to_vec()]);
        uncorrected_seq_map.insert(b"ACTGATATCGATGCGATGCGATGCCACGGTGG".to_vec(), vec![b"ACTGATTTCGATGCGATGCGATGCCACGGTGG".to_vec()]);
        uncorrected_seq_map.insert(b"ACTGATTTCGATGCGATGCGATGCCATGGTGG".to_vec(), vec![b"ACTGATTTCGATGCGATGCGATGCCACGGTGG".to_vec()]);
        uncorrected_seq_map.insert(b"ACTGATTTCGATGCGATGCGATGCCATCGGTGG".to_vec(), vec![b"ACTGATTTCGATGCGATGCGATGCCACGGTGG".to_vec()]);
        uncorrected_seq_map.insert(b"ACTGATTTCGATGCGATGCGATGCCGGTGG".to_vec(), vec![b"ACTGATTTCGATGCGATGCGATGCCACGGTGG".to_vec()]);

        for (uncorrected_seq, expected_seqs) in uncorrected_seq_map.iter() {
            let corrected_seqs = g.correct_seq(&uncorrected_seq);

            assert_eq!(corrected_seqs.len(), expected_seqs.len());
            for (corrected_seq, expected_seq) in corrected_seqs.iter().zip(expected_seqs) {
                assert_eq!(*corrected_seq, *expected_seq);
            }
        }
    }

    proptest! {
        #[test]
        fn test_assemble_random_genomes(
            repeat_length in (3..18usize).prop_filter("Increment by 3", |v| v % 3 == 0),
            num_repeats in (2..=3usize),
            k in (11..=17usize).prop_filter("Must be odd", |v| v % 2 == 1)
        ) {
            let random_genome = generate_genome_with_tandem_repeats(500, repeat_length, num_repeats, 0);

            let g = LdBG::from_sequences(String::from("test"), k, &vec!(random_genome.clone()))
                .build_links(&vec!(random_genome.clone()), false);

            let hd_links = g.links.clone();

            let (mc_contigs, mc_links) = assemble_with_mccortex(k, &random_genome, true, true);
            let mc_links: BTreeMap<Vec<u8>, BTreeMap<Link, u16>> = mc_links.into_iter()
                .map(|(k, v)| (k, v.into_iter().collect()))
                .collect();

            let all_kmers: HashSet<_> = mc_links.keys().chain(hd_links.keys()).collect();

            for kmer in all_kmers {
                let mc_links_map = mc_links.get(kmer);
                let hd_links_map = hd_links.get(kmer);

                match (mc_links_map, hd_links_map) {
                    (Some(mc_map), Some(hd_map)) => {
                        assert_eq!(mc_map.len(), hd_map.len(), "Maps have different lengths for kmer: {}", String::from_utf8_lossy(kmer));
                        for mc_link in mc_map.keys() {
                            assert!(hd_map.contains_key(mc_link), "Link {} not in hd map for kmer: {}", mc_link, String::from_utf8_lossy(kmer));
                        }
                    }
                    (Some(mc_map), None) => {
                        for (link, count) in mc_map {
                            println!("mc only: {} {} {}", String::from_utf8_lossy(kmer), link, count);
                        }
                        panic!("There are links unique to reference implementation.");
                    }
                    (None, Some(hd_map)) => {
                        for (link, count) in hd_map {
                            println!("hd only: {} {} {}", String::from_utf8_lossy(kmer), link, count);
                        }
                        panic!("There are links unique to skydive implementation.");
                    }
                    (None, None) => {}
                }
            }

            for (seed, mc_contig) in mc_contigs {
                let hd_contig = String::from_utf8(g.assemble(seed.as_bytes())).expect("Invalid UTF-8 sequence");

                assert_eq!(mc_contig, hd_contig);
            }
        }
    }

    // From "BubbleGun: enumerating bubbles and superbubbles in genome graphs", Dabbaghie et al. 2022
    // https://academic.oup.com/bioinformatics/article/38/17/4217/6633304?login=false
    // https://github.com/fawaz-dabbaghieh/bubble_gun/blob/master/example/paper_example2.gfa
    fn create_bubblegun_graph() -> petgraph::Graph<String, f32> {
        // Create a new directed graph
        let mut graph = petgraph::Graph::<String, f32>::new();
        
        // Create a HashMap to store node indices
        let mut node_indices = std::collections::HashMap::new();
    
        // Add nodes to the graph
        let gfa_nodes = vec![
            ("1", "CCCAACAAGTG"),
            ("7", "AACAAGTGTACTCATTG"),
            ("25", "ACTCATTGACG"),
            ("31", "CATTGACGTAAATTTGGTGCGGGCCTCAAGGTGTCCA"),
            ("89", "GGTGTCCATTGGGGTC"),
            ("105", "TTGGGGTCAGCACAAAT"),
            ("123", "GCACAAATTGCCA"),
            ("163", "CATTGACGAGGCACCC"),
            ("179", "AGGCACCCGTGCATTAG"),
            ("197", "TGCATTAGGCAGGGTGT"),
            ("215", "CAGGGTGTCCA"),
            ("237", "TTGGGGTCTGCACAAAT"),
            ("271", "AACAAGTGAACTCATTG"),
            ("311", "AGGCACCCCTGCATTAG"),
            ("427", "CATTGACGCAACCGGCATTGAATACACAGGGTGT"),
        ];
    
        for (id, seq) in gfa_nodes {
            let node_index = graph.add_node(seq.to_string());
            node_indices.insert(id.to_string(), node_index);
        }
    
        // Add edges to the graph
        let gfa_edges = vec![
            ("1", "7"), ("1", "271"),
            ("7", "25"),
            ("25", "31"), ("25", "427"), ("25", "163"),
            ("31", "89"),
            ("89", "237"), ("89", "105"),
            ("105", "123"),
            ("163", "179"), ("163", "311"),
            ("179", "197"),
            ("197", "215"),
            ("215", "89"),
            ("237", "123"),
            ("271", "25"),
            ("311", "197"),
            ("427", "215"),
        ];
    
        for (from, to) in gfa_edges {
            if let (Some(&from_index), Some(&to_index)) = (node_indices.get(from), node_indices.get(to)) {
                graph.add_edge(from_index, to_index, 1.0);
            }
        }
        graph
    }

    #[test]
    fn test_find_all_superbubbles() {
        let graph = create_bubblegun_graph();

        let expected_bubbles = HashMap::from([
            ((b"CCCAACAAGTG".to_vec(),      b"ACTCATTGACG".to_vec()),      2usize),
            // ((b"ACTCATTGACG".to_vec(),      b"CCCAACAAGTG".to_vec()),      2usize),

            ((b"ACTCATTGACG".to_vec(),      b"GGTGTCCATTGGGGTC".to_vec()), 7usize),
            // ((b"GGTGTCCATTGGGGTC".to_vec(), b"ACTCATTGACG".to_vec()),      7usize),

            ((b"GGTGTCCATTGGGGTC".to_vec(), b"GCACAAATTGCCA".to_vec()),    2usize),
            // ((b"GCACAAATTGCCA".to_vec(),    b"GGTGTCCATTGGGGTC".to_vec()), 2usize),
        ]);

        let bubbles = find_all_superbubbles(&graph);
        assert_eq!(bubbles.len(), expected_bubbles.len());

        for ((in_node, out_node), interior) in bubbles {
            let in_seq = graph.node_weight(in_node).unwrap().as_bytes().to_vec();
            let out_seq = graph.node_weight(out_node).unwrap().as_bytes().to_vec();

            let key_fwd = (in_seq.clone(), out_seq.clone());
            let key_rev = (out_seq.clone(), in_seq.clone());

            assert!(expected_bubbles.contains_key(&key_fwd) || expected_bubbles.contains_key(&key_rev));

            if expected_bubbles.contains_key(&key_fwd) {
                assert_eq!(expected_bubbles.get(&key_fwd).unwrap(), &interior.len());
            } else {
                assert_eq!(expected_bubbles.get(&key_rev).unwrap(), &interior.len());
            }
        }
    }

    #[test]
    fn test_find_all_superbubbles_2() {
        let graph = crate::utils::read_gfa("/Users/kiran/repositories/hidive/test.gfa").unwrap();

        let bubbles = find_all_superbubbles(&graph);

        let start = b"GAGGGAACAGCGACTTC".to_vec();
        let end = b"TGGACACAGGCACCTGG".to_vec();
        for ((in_node, out_node), interior) in bubbles {
            let in_seq = graph.node_weight(in_node).unwrap().as_bytes().to_vec();
            let out_seq = graph.node_weight(out_node).unwrap().as_bytes().to_vec();

            if in_seq == start && out_seq == end {
                println!("Found bubble: {}", interior.len());

                for path in petgraph::algo::all_simple_paths::<Vec<_>, _>(&graph, in_node, out_node, 0, Some(interior.len() + 10)) {
                    println!("out path: {}", path.len());
                }

                for path in petgraph::algo::all_simple_paths::<Vec<_>, _>(&graph, out_node, in_node, 0, Some(interior.len() + 10)) {
                    println!("in path:  {}", path.len());

                    for node in path {
                        println!(" - {}", graph.node_weight(node).unwrap());
                    }
                }
            }
        }
    }
}<|MERGE_RESOLUTION|>--- conflicted
+++ resolved
@@ -1,11 +1,7 @@
 use anyhow::Result;
 
-<<<<<<< HEAD
 use std::collections::{BTreeMap, HashMap, HashSet};
 use std::io::Write;
-=======
-use std::collections::{HashMap, HashSet};
->>>>>>> bdd5e517
 
 use parquet::data_type::AsBytes;
 
@@ -16,14 +12,9 @@
 use petgraph::graph::{DiGraph, NodeIndex};
 use petgraph::visit::EdgeRef;
 
-<<<<<<< HEAD
-use indicatif::ParallelProgressIterator;
-=======
 use indicatif::{ProgressIterator, ParallelProgressIterator};
 use rayon::iter::IntoParallelRefIterator;
->>>>>>> bdd5e517
 use rayon::iter::ParallelIterator;
-use rayon::iter::{IntoParallelRefIterator, ParallelBridge};
 
 use gbdt::decision_tree::Data;
 use gbdt::gradient_boost::GBDT;
@@ -240,17 +231,10 @@
 
         // Iterate over sequences
         for fwd_seq in fwd_seqs {
-<<<<<<< HEAD
-            // Skip sequences shorter than k
-            if fwd_seq.len() < k {
-                continue;
-            }
-=======
             if fwd_seq.len() < k + 1 {
                 continue;
             }
 
->>>>>>> bdd5e517
             // Iterate over k-mers
             for i in 0..fwd_seq.len() - k + 1 {
                 let fw_kmer = &fwd_seq[i..i + k];
@@ -807,7 +791,7 @@
 
         // if graph.node_count() > 0 {
         //     self.remove_short_branches(&mut graph, 2 * self.kmer_size);
-        
+
         //     let dot = Dot::with_config(&graph, &[Config::EdgeNoLabel]);
         //     let mut file = File::create("read_graph.dot").expect("Unable to create file");
         //     write!(file, "{:?}", dot).expect("Unable to write data");
@@ -843,9 +827,9 @@
                 let leading_dashes = msa_string.chars().take_while(|&c| c == '-').count();
                 let trailing_dashes = msa_string.chars().rev().take_while(|&c| c == '-').count();
                 let middle = &msa_string[leading_dashes..msa_string.len() - trailing_dashes];
-                format!("{}{}{}", 
-                    " ".repeat(leading_dashes), 
-                    middle, 
+                format!("{}{}{}",
+                    " ".repeat(leading_dashes),
+                    middle,
                     " ".repeat(trailing_dashes)
                 )
             })
@@ -880,7 +864,7 @@
                     let mut branch = vec![edge.target()];
                     let mut current = edge.target();
                     let mut branch_length = 0;
-    
+
                     while branch_length < 2 * self.kmer_size {
                         let out_edges: Vec<_> = graph.edges_directed(current, petgraph::Outgoing).collect();
                         if out_edges.len() != 1 {
@@ -890,20 +874,20 @@
                         branch.push(current);
                         branch_length += 1;
                     }
-    
+
                     if branch_length < min_size {
                         nodes_to_remove.extend(branch);
                     }
                 }
             }
         }
-    
+
         // Remove the identified nodes from the graph
         for node in nodes_to_remove {
             graph.remove_node(node);
         }
     }
-    
+
     fn try_simple_paths(&self, from_kmer: &[u8], to_kmer: &[u8]) -> Result<(Vec<u8>, bool)> {
         let mut forward_contig = from_kmer.to_vec();
         let mut backward_contig = to_kmer.to_vec();
@@ -1069,7 +1053,7 @@
 
         return Err(anyhow::anyhow!("No connecting path found"));
     }
-    
+
     fn find_read_substring(&self, seq: &[u8], from_kmer: &[u8], to_kmer: &[u8]) -> Option<Vec<u8>> {
         seq.windows(from_kmer.len())
             .position(|window| window == from_kmer)
@@ -1096,38 +1080,38 @@
         for i in (0..backward_contig.len() - self.kmer_size).rev() {
             let current_kmer = &backward_contig[i..i + self.kmer_size];
             let prev_kmer = &backward_contig[i + 1..i + 1 + self.kmer_size];
-    
+
             let prev_node = graph.node_indices().find(|&n| *graph[n] == String::from_utf8_lossy(current_kmer).to_string())
                 .unwrap_or_else(|| graph.add_node(String::from_utf8_lossy(current_kmer).to_string()));
             let current_node = graph.node_indices().find(|&n| *graph[n] == String::from_utf8_lossy(prev_kmer).to_string())
                 .unwrap_or_else(|| graph.add_node(String::from_utf8_lossy(prev_kmer).to_string()));
-    
+
             if !graph.contains_edge(prev_node, current_node) {
                 graph.add_edge(prev_node, current_node, 1.0);
             }
         }
     }
-    
+
     fn add_to_read_graph_forward(&self, forward_contig: Vec<u8>, graph: &mut petgraph::Graph<String, f64>) {
         // If forward assembly succeeded, add path to graph
         for i in 0..forward_contig.len() - self.kmer_size {
             let current_kmer = &forward_contig[i..i + self.kmer_size];
             let next_kmer = &forward_contig[i + 1..i + 1 + self.kmer_size];
-    
+
             let current_node = graph.node_indices().find(|&n| *graph[n] == String::from_utf8_lossy(current_kmer).to_string())
                 .unwrap_or_else(|| graph.add_node(String::from_utf8_lossy(current_kmer).to_string()));
             let next_node = graph.node_indices().find(|&n| *graph[n] == String::from_utf8_lossy(next_kmer).to_string())
                 .unwrap_or_else(|| graph.add_node(String::from_utf8_lossy(next_kmer).to_string()));
-    
+
             if !graph.contains_edge(current_node, next_node) {
                 graph.add_edge(current_node, next_node, 1.0);
             }
         }
     }
-    
+
     fn initialize_read_graph(&self, seq: &[u8]) -> (petgraph::Graph<String, f64>, Vec<NodeIndex>) {
         let mut graph = DiGraph::<String, f64>::new();
-    
+
         let mut node_indices = Vec::new();
         for kmer in seq.windows(self.kmer_size) {
             if self.kmers.contains_key(&crate::utils::canonicalize_kmer(kmer)) {
@@ -1137,7 +1121,7 @@
         }
         (graph, node_indices)
     }
-    
+
     pub fn correct_seqs(&self, seqs: &Vec<Vec<u8>>) -> Vec<Vec<u8>> {
         let progress_bar = if self.verbose {
             crate::utils::default_bounded_progress_bar("Correcting reads", seqs.len() as u64)
@@ -1237,7 +1221,7 @@
         let mut links_in_scope: Vec<Link> = Vec::new();
         let mut used_links = HashSet::new();
         let mut last_kmer = start_kmer.clone();
-    
+
         loop {
             if stopping_condition(&last_kmer, contig.len() - initial_contig_length, self) {
                 return Ok(last_kmer);
@@ -1246,9 +1230,9 @@
             if contig.len() - initial_contig_length >= limit {
                 return Err(anyhow::anyhow!("Reached limit without finding a stopping k-mer"));
             }
-    
+
             self.update_links(&mut links_in_scope, &last_kmer, &mut used_links, true);
-    
+
             match self.next_kmer(&last_kmer, &mut links_in_scope) {
                 Some(this_kmer) => {
                     contig.push(this_kmer[this_kmer.len() - 1]);
@@ -1259,7 +1243,7 @@
                 }
             }
         }
-    
+
         Err(anyhow::anyhow!("Stopping condition not satisfied"))
     }
 
@@ -1372,7 +1356,7 @@
         let mut links_in_scope: Vec<Link> = Vec::new();
         let mut used_links = HashSet::new();
         let mut last_kmer = start_kmer.clone();
-    
+
         loop {
             if stopping_condition(&last_kmer, contig.len() - initial_contig_length, self) {
                 return Ok(last_kmer);
@@ -1381,7 +1365,7 @@
             if contig.len() - initial_contig_length >= limit {
                 return Err(anyhow::anyhow!("Reached limit without finding a stopping k-mer"));
             }
-    
+
             self.update_links(&mut links_in_scope, &last_kmer, &mut used_links, false);
 
             match self.prev_kmer(&last_kmer, &mut links_in_scope) {
@@ -1394,7 +1378,7 @@
                 }
             }
         }
-    
+
         Err(anyhow::anyhow!("Stopping condition not satisfied"))
     }
 
@@ -1973,7 +1957,7 @@
         let mut fwd_stack = vec![start_node];
         while let Some(node) = fwd_stack.pop() {
             let this_kmer = graph.node_weight(node).unwrap().as_bytes();
-    
+
             for next_kmer in self.next_kmers(this_kmer) {
                 let next_label = String::from_utf8_lossy(&next_kmer).to_string();
                 let next_node = if let Some(&existing_node) = visited.get(&next_label) {
@@ -1984,7 +1968,7 @@
                     fwd_stack.push(new_node);
                     new_node
                 };
-    
+
                 if !graph.contains_edge(node, next_node) {
                     graph.add_edge(
                         node,
@@ -2003,7 +1987,7 @@
         let mut fwd_stack = vec![start_node];
         while let Some(node) = fwd_stack.pop() {
             let this_kmer = graph.node_weight(node).unwrap().as_bytes();
-    
+
             for next_kmer in self.next_kmers(this_kmer) {
                 let next_label = String::from_utf8_lossy(&next_kmer).to_string();
                 let next_node = if let Some(&existing_node) = visited.get(&next_label) {
@@ -2020,7 +2004,7 @@
 
                     new_node
                 };
-    
+
                 if !graph.contains_edge(node, next_node) {
                     graph.add_edge(
                         node,
@@ -2044,16 +2028,16 @@
         F: Fn(&[u8], usize, &Self) -> bool,
     {
         let mut found = false;
-    
+
         // Use a vector of tuples (node, depth) instead of just nodes
         let mut fwd_stack = vec![(start_node, 0)];
         while let Some((node, depth)) = fwd_stack.pop() {
             if depth >= limit {
                 continue; // Skip this node if we've reached the depth limit
             }
-    
+
             let this_kmer = graph.node_weight(node).unwrap().as_bytes();
-    
+
             for next_kmer in self.next_kmers(this_kmer) {
                 let same_color = self.sources.get(&crate::utils::canonicalize_kmer(&next_kmer)).unwrap_or(&vec![]) == &vec![color];
                 if !same_color {
@@ -2066,17 +2050,17 @@
                 } else {
                     let new_node = graph.add_node(next_label.clone());
                     visited.insert(next_label.clone(), new_node);
-    
+
                     if !stopping_condition(&next_kmer, depth + 1, self) {
                         // Push the new node with an incremented depth
                         fwd_stack.push((new_node, depth + 1));
                     } else {
                         found = true;
                     }
-    
+
                     new_node
                 };
-    
+
                 if !graph.contains_edge(node, next_node) {
                     graph.add_edge(
                         node,
@@ -2087,7 +2071,7 @@
                 }
             }
         }
-    
+
         if found {
             Ok(())
         } else {
@@ -2099,7 +2083,7 @@
         let mut rev_stack = vec![start_node];
         while let Some(node) = rev_stack.pop() {
             let this_kmer = graph.node_weight(node).unwrap().as_bytes();
-    
+
             for prev_kmer in self.prev_kmers(this_kmer) {
                 let prev_label = String::from_utf8_lossy(&prev_kmer).to_string();
                 let prev_node = if let Some(&existing_node) = visited.get(&prev_label) {
@@ -2110,7 +2094,7 @@
                     rev_stack.push(new_node);
                     new_node
                 };
-    
+
                 if !graph.contains_edge(prev_node, node) {
                     graph.add_edge(
                         prev_node,
@@ -2129,7 +2113,7 @@
         let mut rev_stack = vec![start_node];
         while let Some(node) = rev_stack.pop() {
             let this_kmer = graph.node_weight(node).unwrap().as_bytes();
-    
+
             for prev_kmer in self.prev_kmers(this_kmer) {
                 let prev_label = String::from_utf8_lossy(&prev_kmer).to_string();
                 let prev_node = if let Some(&existing_node) = visited.get(&prev_label) {
@@ -2146,7 +2130,7 @@
 
                     new_node
                 };
-    
+
                 if !graph.contains_edge(prev_node, node) {
                     graph.add_edge(
                         prev_node,
@@ -2170,16 +2154,16 @@
         F: Fn(&[u8], usize, &Self) -> bool,
     {
         let mut found = false;
-    
+
         // Use a vector of tuples (node, depth) instead of just nodes
         let mut rev_stack = vec![(start_node, 0)];
         while let Some((node, depth)) = rev_stack.pop() {
             if depth >= limit {
                 continue; // Skip this node if we've reached the depth limit
             }
-    
+
             let this_kmer = graph.node_weight(node).unwrap().as_bytes();
-    
+
             for prev_kmer in self.prev_kmers(this_kmer) {
                 let same_color = self.sources.get(&crate::utils::canonicalize_kmer(&prev_kmer)).unwrap_or(&vec![]) == &vec![color];
                 if !same_color {
@@ -2192,17 +2176,17 @@
                 } else {
                     let new_node = graph.add_node(prev_label.clone());
                     visited.insert(prev_label.clone(), new_node);
-    
+
                     if !stopping_condition(&prev_kmer, depth + 1, self) {
                         // Push the new node with an incremented depth
                         rev_stack.push((new_node, depth + 1));
                     } else {
                         found = true;
                     }
-    
+
                     new_node
                 };
-    
+
                 if !graph.contains_edge(prev_node, node) {
                     graph.add_edge(
                         prev_node,
@@ -2213,7 +2197,7 @@
                 }
             }
         }
-    
+
         if found {
             Ok(())
         } else {
@@ -2256,38 +2240,38 @@
     pub fn traverse_contigs(&self, start_kmer: Vec<u8>) -> DiGraph<String, f32> {
         let mut graph = DiGraph::new();
         let mut visited = HashMap::new();
-    
+
         let start_contig = self.assemble(&start_kmer);
         let start_node = graph.add_node(String::from_utf8_lossy(&start_contig).to_string());
-        
+
         // Mark all k-mers in the start contig as visited
         for kmer in start_contig.windows(self.kmer_size) {
             visited.insert(crate::utils::canonicalize_kmer(kmer), start_node);
         }
-    
+
         // Traverse forward
         let mut fwd_stack = vec![start_node];
         while let Some(node) = fwd_stack.pop() {
             let this_contig = graph.node_weight(node).unwrap().as_bytes();
-    
+
             if let Some(last_kmer) = self.last_kmer(this_contig) {
                 for next_kmer in self.next_kmers(&last_kmer) {
                     if !visited.contains_key(&crate::utils::canonicalize_kmer(&next_kmer)) {
                         let mut next_contig = next_kmer.clone();
                         self.assemble_forward(&mut next_contig, next_kmer.clone());
-    
+
                         let weight = next_contig.windows(self.kmer_size)
                             .map(|x| self.scores.get(&crate::utils::canonicalize_kmer(x)).unwrap_or(&1.0))
                             .fold(f32::INFINITY, |acc, x| acc.min(*x));
-    
+
                         let next_node = graph.add_node(String::from_utf8_lossy(&next_contig).to_string());
                         graph.add_edge(node, next_node, weight);
-    
+
                         // Mark all k-mers in the new contig as visited
                         for kmer in next_contig.windows(self.kmer_size) {
                             visited.insert(crate::utils::canonicalize_kmer(kmer), next_node);
                         }
-    
+
                         fwd_stack.push(next_node);
                     } else {
                         let next_node = *visited.get(&crate::utils::canonicalize_kmer(&next_kmer)).unwrap();
@@ -2299,30 +2283,30 @@
                 }
             }
         }
-    
+
         // Traverse backward
         let mut rev_stack = vec![start_node];
         while let Some(node) = rev_stack.pop() {
             let this_contig = graph.node_weight(node).unwrap().as_bytes();
-    
+
             if let Some(first_kmer) = self.first_kmer(this_contig) {
                 for prev_kmer in self.prev_kmers(&first_kmer) {
                     if !visited.contains_key(&crate::utils::canonicalize_kmer(&prev_kmer)) {
                         let mut prev_contig = prev_kmer.clone();
                         self.assemble_backward(&mut prev_contig, prev_kmer.clone());
-    
+
                         let weight = prev_contig.windows(self.kmer_size)
                             .map(|x| self.scores.get(&crate::utils::canonicalize_kmer(x)).unwrap_or(&1.0))
                             .fold(f32::INFINITY, |acc, x| acc.min(*x));
-    
+
                         let prev_node = graph.add_node(String::from_utf8_lossy(&prev_contig).to_string());
                         graph.add_edge(prev_node, node, weight);  // Note the reversed edge direction
-    
+
                         // Mark all k-mers in the new contig as visited
                         for kmer in prev_contig.windows(self.kmer_size) {
                             visited.insert(crate::utils::canonicalize_kmer(kmer), prev_node);
                         }
-    
+
                         rev_stack.push(prev_node);
                     } else {
                         let prev_node = *visited.get(&crate::utils::canonicalize_kmer(&prev_kmer)).unwrap();
@@ -2334,7 +2318,7 @@
                 }
             }
         }
-    
+
         graph
     }
 
@@ -2443,7 +2427,7 @@
         if !visited.contains(&node) {
             let mut current_seq = Vec::new();
             let mut current_node = node;
-        
+
             loop {
                 visited.insert(current_node);
                 if current_seq.is_empty() {
@@ -2451,7 +2435,7 @@
                 } else {
                     current_seq.push(graph[current_node].chars().last().unwrap().to_string());
                 }
-            
+
                 let outgoing_edges: Vec<_> = graph.edges_directed(current_node, petgraph::Direction::Outgoing).collect();
                 if outgoing_edges.len() == 1 {
                     let next_node = outgoing_edges[0].target();
@@ -2464,7 +2448,7 @@
                     break;
                 }
             }
-        
+
             if current_seq.len() > min_length {
                 let contig = current_seq.join("").as_bytes().to_vec();
                 corrected_seqs.push(contig);
@@ -3290,10 +3274,10 @@
     fn create_bubblegun_graph() -> petgraph::Graph<String, f32> {
         // Create a new directed graph
         let mut graph = petgraph::Graph::<String, f32>::new();
-        
+
         // Create a HashMap to store node indices
         let mut node_indices = std::collections::HashMap::new();
-    
+
         // Add nodes to the graph
         let gfa_nodes = vec![
             ("1", "CCCAACAAGTG"),
@@ -3312,12 +3296,12 @@
             ("311", "AGGCACCCCTGCATTAG"),
             ("427", "CATTGACGCAACCGGCATTGAATACACAGGGTGT"),
         ];
-    
+
         for (id, seq) in gfa_nodes {
             let node_index = graph.add_node(seq.to_string());
             node_indices.insert(id.to_string(), node_index);
         }
-    
+
         // Add edges to the graph
         let gfa_edges = vec![
             ("1", "7"), ("1", "271"),
@@ -3335,7 +3319,7 @@
             ("311", "197"),
             ("427", "215"),
         ];
-    
+
         for (from, to) in gfa_edges {
             if let (Some(&from_index), Some(&to_index)) = (node_indices.get(from), node_indices.get(to)) {
                 graph.add_edge(from_index, to_index, 1.0);
