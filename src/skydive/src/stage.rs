// Import the Result type from the anyhow crate for error handling.
use anyhow::Result;
use parquet::data_type::AsBytes;
use rust_htslib::bam::record::Aux;

// Import various standard library collections.
use std::collections::{HashMap, HashSet};
use std::env;
use std::fs::File;
use std::io::BufWriter;
use std::path::PathBuf;

// Import the Url type to work with URLs.
use url::Url;

// Import ExponentialBackoff for retrying operations.
use backoff::ExponentialBackoff;

// Import rayon's parallel iterator traits.
// use rayon::prelude::*;
use rayon::iter::{IntoParallelRefIterator, ParallelIterator};

// Import types from rust_htslib for working with BAM files.
use bio::io::fasta;
use rust_htslib::bam::{self, FetchDefinition, IndexedReader, Read};
use rust_htslib::faidx::Reader;

// Import functions for authorizing access to Google Cloud Storage.
use crate::env::{gcs_authorize_data_access, local_guess_curl_ca_bundle};

/// Function to open a BAM/CRAM file from a URL and cache its contents locally.
///
/// # Arguments
///
/// * `seqs_url` - A reference to a URL object representing the sequence file URL.
///
/// # Returns
///
/// An `IndexedReader` object representing the opened BAM/CRAM file.
///
/// # Errors
///
/// This function returns an error if the BAM/CRAM file cannot be opened.
///
/// # Panics
///
/// This function panics if the URL scheme is not recognized.
pub fn open_bam(seqs_url: &Url) -> Result<IndexedReader> {
    if env::var("GCS_OAUTH_TOKEN").is_err() {
        gcs_authorize_data_access();
    }

    // Try to open the BAM file from the URL, with retries for authorization.
    let bam = match IndexedReader::from_url(seqs_url) {
        Ok(bam) => bam,
        Err(_) => {
            crate::elog!("Read '{}', attempt 2 (reauthorizing to GCS)", seqs_url);

            // If opening fails, try authorizing access to Google Cloud Storage.
            gcs_authorize_data_access();

            // Try opening the BAM file again.
            match IndexedReader::from_url(seqs_url) {
                Ok(bam) => bam,
                Err(_) => {
                    crate::elog!("Read '{}', attempt 3 (overriding cURL CA bundle)", seqs_url);

                    // If it still fails, guess the cURL CA bundle path.
                    local_guess_curl_ca_bundle();

                    // Try one last time to open the BAM file.
                    IndexedReader::from_url(seqs_url)?
                }
            }
        }
    };

    Ok(bam)
}

/// Function to open a FASTA file from a URL and cache its contents locally.
///
/// # Arguments
///
/// * `seqs_url` - A reference to a URL object representing the sequence file URL.
///
/// # Returns
///
/// A `Reader` object representing the opened FASTA file.
///
/// # Errors
///
/// This function returns an error if the FASTA file cannot be opened.
///
/// # Panics
///
/// This function panics if the URL scheme is not recognized.
pub fn open_fasta(seqs_url: &Url) -> Result<Reader> {
    if env::var("GCS_OAUTH_TOKEN").is_err() {
        gcs_authorize_data_access();
    }

    // Try to open the FASTA file from the URL, with retries for authorization.
    let fasta = match Reader::from_url(seqs_url) {
        Ok(fasta) => fasta,
        Err(_) => {
            crate::elog!("Read '{}', attempt 2 (reauthorizing to GCS)", seqs_url);

            // If opening fails, try authorizing access to Google Cloud Storage.
            gcs_authorize_data_access();

            // Try opening the BAM file again.
            match Reader::from_url(seqs_url) {
                Ok(bam) => bam,
                Err(_) => {
                    crate::elog!("Read '{}', attempt 3 (overriding cURL CA bundle)", seqs_url);

                    // If it still fails, guess the cURL CA bundle path.
                    local_guess_curl_ca_bundle();

                    // Try one last time to open the FASTA file.
                    Reader::from_url(seqs_url)?
                }
            }
        }
    };

    Ok(fasta)
}

// Function to get a mapping between read group and sample name from a BAM header.
fn get_rg_to_sm_mapping(bam: &IndexedReader) -> HashMap<String, String> {
    let header = bam::Header::from_template(bam.header());

    let rg_sm_map: HashMap<String, String> = header
        .to_hashmap()
        .into_iter()
        .flat_map(|(_, records)| records)
        .filter(|record| record.contains_key("ID") && record.contains_key("SM"))
        .map(|record| (record["ID"].clone(), record["SM"].clone()))
        .collect();

    rg_sm_map
}

fn get_sm_name_from_rg(read: &bam::Record, rg_sm_map: &HashMap<String, String>) -> Result<String> {
    let rg = read.aux(b"RG")?;

    if let Aux::String(v) = rg {
        if let Some(sm) = rg_sm_map.get(v) {
            Ok(sm.to_owned())
        } else {
            Err(anyhow::anyhow!(
                "Sample name not found for read group: {}",
                v
            ))
        }
    } else {
        Err(anyhow::anyhow!("Read group is not a string"))
    }
}

// Function to extract seqs from a BAM file within a specified genomic region.
pub fn extract_aligned_bam_reads(
    _basename: &str,
    bam: &mut IndexedReader,
    chr: &str,
    start: &u64,
    stop: &u64,
    name: &str,
) -> Result<Vec<fasta::Record>> {
    let rg_sm_map = get_rg_to_sm_mapping(bam);

    let mut bmap = HashMap::new();

    let _ = bam.fetch(((*chr).as_bytes(), *start, *stop));
    for p in bam.pileup() {
<<<<<<< HEAD
        let pileup = p.unwrap();

        if *start <= (pileup.pos() as u64) && (pileup.pos() as u64) < *stop {
            for alignment in pileup.alignments().filter(|a| !a.record().is_secondary()) {
                let qname = String::from_utf8_lossy(alignment.record().qname()).into_owned();
                let sm = match get_sm_name_from_rg(&alignment.record(), &rg_sm_map) {
                    Ok(a) => a,
                    Err(_) => String::from("unknown"),
                };

                let seq_name = format!("{}|{}|{}", qname, name, sm);

                if !bmap.contains_key(&seq_name) {
                    bmap.insert(seq_name.to_owned(), String::new());
                }

                if !alignment.is_del() && !alignment.is_refskip() {
                    if alignment.qpos().unwrap() > alignment.record().seq().len() {
                        crate::elog!("qpos {} > seq len {}", alignment.qpos().unwrap(), alignment.record().seq().len());
                        crate::elog!("{} {} {} {}", String::from_utf8_lossy(alignment.record().qname()), alignment.record().mapq(), alignment.record().is_secondary(), alignment.record().is_supplementary());
                        crate::elog!("{:?}", alignment.record());
                    }

                    let a = alignment.record().seq()[alignment.qpos().unwrap()];
=======
        if let Ok(pileup) = p {
            if *start <= (u64::from(pileup.pos())) && (u64::from(pileup.pos())) < *stop {
                for alignment in pileup.alignments().filter(|a| !a.record().is_secondary()) {
                    let qname = String::from_utf8_lossy(alignment.record().qname()).into_owned();
                    let sm = match get_sm_name_from_rg(&alignment.record(), &rg_sm_map) {
                        Ok(a) => a,
                        Err(_) => String::from("unknown"),
                    };

                    let seq_name = format!("{qname}|{name}|{sm}");

                    if !bmap.contains_key(&seq_name) {
                        bmap.insert(seq_name.clone(), String::new());
                    }

                    if !alignment.is_del() && !alignment.is_refskip() {
                        let a = alignment.record().seq()[alignment.qpos().unwrap()];
>>>>>>> 00af7116

                        bmap.get_mut(&seq_name).unwrap().push(a as char);
                    }

                    if let bam::pileup::Indel::Ins(len) = alignment.indel() {
                        if let Some(pos1) = alignment.qpos() {
                            let pos2 = pos1 + (len as usize);
                            for pos in pos1..pos2 {
                                let a = alignment.record().seq()[pos];

                                bmap.get_mut(&seq_name).unwrap().push(a as char);
                            }
                        }
                    }
                }
            }
        }
    }

    let records = bmap
        .iter()
        .map(|kv| fasta::Record::with_attrs(kv.0.as_str(), None, kv.1.as_bytes()))
        .collect();

    Ok(records)
}

// Function to extract unaligned seqs from a BAM file
fn extract_unaligned_bam_reads(
    _basename: &str,
    bam: &mut IndexedReader,
) -> Result<Vec<fasta::Record>> {
    let rg_sm_map = get_rg_to_sm_mapping(bam);

    let _ = bam.fetch(FetchDefinition::Unmapped);
    let records = bam
        .records()
        .map(|r| {
            let read = r.unwrap();
            let qname = String::from_utf8_lossy(read.qname()).into_owned();
            let sm = get_sm_name_from_rg(&read, &rg_sm_map).unwrap();

            let seq_name = format!("{qname}|{sm}");

            let vseq = read.seq().as_bytes();
            let bseq = vseq.as_bytes();

            let seq = fasta::Record::with_attrs(seq_name.as_str(), Some(""), bseq);

            seq
        })
        .collect();

    Ok(records)
}

// Function to extract seqs from a FASTA file within a specified genomic region.
fn extract_fasta_seqs(
    basename: &String,
    fasta: &mut Reader,
    chr: &String,
    start: &u64,
    stop: &u64,
    name: &String,
) -> Result<Vec<fasta::Record>> {
    let id = format!("{chr}:{start}-{stop}|{name}|{basename}");
    let seq = fasta
        .fetch_seq_string(chr, usize::try_from(*start)?, usize::try_from(*stop - 1)?)?;

    if seq.len() > 0 {
        let records = vec![fasta::Record::with_attrs(id.as_str(), None, seq.as_bytes())];

        return Ok(records);
    }

    Err(anyhow::anyhow!("No sequence found for locus: {}", id))
}

// Function to stage data from a single file.
fn stage_data_from_one_file(
    seqs_url: &Url,
    loci: &HashSet<(String, u64, u64, String)>,
    unmapped: bool,
) -> Result<Vec<fasta::Record>> {
    let mut all_seqs = Vec::new();

    let basename = seqs_url
        .path_segments()
        .map(|c| c.collect::<Vec<_>>())
        .unwrap()
        .last()
        .unwrap()
        .to_string();

    let seqs_str = seqs_url.as_str();
    if seqs_str.ends_with(".bam") || seqs_str.ends_with(".cram") {
        // Handle BAM/CRAM file processing
        let basename = basename
            .trim_end_matches(".bam")
            .trim_end_matches(".cram")
            .to_string();
        let mut bam = open_bam(seqs_url)?;

        // Extract seqs for the current locus.
        for (chr, start, stop, name) in loci.iter() {
            let aligned_seqs =
                extract_aligned_bam_reads(&basename, &mut bam, chr, start, stop, name).unwrap();
            all_seqs.extend(aligned_seqs);
        }

        // Optionally extract unaligned reads.
        if unmapped {
            let unaligned_seqs = extract_unaligned_bam_reads(&basename, &mut bam).unwrap();
            all_seqs.extend(unaligned_seqs);
        }
    } else if seqs_str.ends_with(".fa")
        || seqs_str.ends_with(".fasta")
        || seqs_str.ends_with(".fa.gz")
        || seqs_str.ends_with(".fasta.gz")
    {
        // Handle FASTA file processing
        let basename = basename
            .trim_end_matches(".fasta.gz")
            .trim_end_matches(".fasta")
            .trim_end_matches(".fa.gz")
            .trim_end_matches(".fa")
            .to_string();
        let mut fasta = open_fasta(seqs_url)?;

        for (chr, start, stop, name) in loci.iter() {
            // Extract seqs for the current locus.
            let seqs = extract_fasta_seqs(&basename, &mut fasta, chr, start, stop, name)
                .map_or_else(|_| Vec::new(), |s| s);

            // Extend the all_seqs vector with the seqs from the current locus.
            all_seqs.extend(seqs);
        }
    } else {
        // Handle unknown file extension
        return Err(anyhow::anyhow!("Unsupported file type: {}", seqs_url));
    }

    Ok(all_seqs)
}

// Function to stage data from multiple BAM files.
fn stage_data_from_all_files(
    seq_urls: &HashSet<Url>,
    loci: &HashSet<(String, u64, u64, String)>,
    unmapped: bool,
) -> Result<Vec<fasta::Record>> {
    // Use a parallel iterator to process multiple BAM files concurrently.
    let all_data: Vec<_> = seq_urls
        .par_iter()
        .map(|seqs_url| {
            // Define an operation to stage data from one file.
            let op = || {
                let seqs = stage_data_from_one_file(seqs_url, loci, unmapped)?;
                Ok(seqs)
            };

            // Retry the operation with exponential backoff in case of failure.
            match backoff::retry(ExponentialBackoff::default(), op) {
                Ok(seqs) => seqs,
                Err(e) => {
                    // If all retries fail, panic with an error message.
                    panic!("Error: {e}");
                }
            }
        })
        .collect();

    let flattened_data = all_data.into_iter().flatten().collect::<Vec<_>>();

    // Return a flattened vector of sequences
    Ok(flattened_data)
}

/// Checks if a given genomic range spans any of the loci in the provided set.
///
/// # Arguments
///
/// * `start` - The start position of the genomic range.
/// * `end` - The end position of the genomic range.
/// * `loci` - A reference to a `HashSet` of tuples representing the loci.
///
/// # Returns
///
/// A `Result` containing `true` if the range spans any loci, `false` otherwise. Returns an error if the positions are negative.
///
/// # Errors
///
/// Returns an error if the start or end positions are negative.
///
/// # Panics
///
/// This function does not panic.
pub fn read_spans_locus(start: i64, end: i64, loci: &HashSet<(String, i64, i64)>) -> Result<bool, String> {
    if start < 0 || end < 0 {
        return Err("Error: Negative genomic positions are not allowed.".to_string());
    }

    Ok(loci.iter().any(|e| start <= e.1 && end >= e.2))
}

/// Public function to stage data from multiple BAM files and write to an output file.
///
/// # Arguments
///
/// * `output_path` - A reference to a `PathBuf` representing the output file path.
/// * `loci` - A reference to a `HashSet` of tuples representing the loci to extract.
/// * `seq_urls` - A reference to a `HashSet` of URLs representing the sequence files.
/// * `unmapped` - A boolean indicating whether to extract unmapped reads.
/// * `cache_path` - A reference to a `PathBuf` representing the cache directory path.
///
/// # Returns
///
/// The number of records written to the output file.
///
/// # Errors
///
/// This function returns an error if the output file cannot be created.
///
/// # Panics
///
/// If an error occurs while staging data from the files.
///
pub fn stage_data(
    output_path: &PathBuf,
    loci: &HashSet<(String, u64, u64, String)>,
    seq_urls: &HashSet<Url>,
    unmapped: bool,
    cache_path: &PathBuf,
) -> Result<usize> {
    let current_dir = env::current_dir()?;
    env::set_current_dir(cache_path).unwrap();

    // Stage data from all BAM files.
    let all_data = match stage_data_from_all_files(seq_urls, loci, unmapped) {
        Ok(all_data) => all_data,
        Err(e) => {
            panic!("Error: {e}");
        }
    };

    env::set_current_dir(current_dir).unwrap();

    // Write to a FASTA file.
    let mut buf_writer = BufWriter::new(File::create(output_path)?);
    let mut fasta_writer = fasta::Writer::new(&mut buf_writer);

    for record in all_data.iter() {
        fasta_writer.write_record(record)?;
    }

    let _ = fasta_writer.flush();

    Ok(all_data.len())
}

pub fn stage_data_in_memory(
    loci: &HashSet<(String, u64, u64, String)>,
    seq_urls: &HashSet<Url>,
    unmapped: bool,
    cache_path: &PathBuf,
) -> Result<Vec<fasta::Record>> {
    let current_dir = env::current_dir()?;
    env::set_current_dir(cache_path).unwrap();

    // Stage data from all BAM files.
    let all_data = match stage_data_from_all_files(seq_urls, loci, unmapped) {
        Ok(all_data) => all_data,
        Err(e) => {
            panic!("Error: {e}");
        }
    };

    env::set_current_dir(current_dir).unwrap();

    Ok(all_data)
}

#[cfg(test)]
mod tests {
    use super::*;
    use std::collections::HashSet;
    use url::Url;

    // This test may pass, but still print a message to stderr regarding its failure to access data. This is because
    // open_bam() tries a couple of authorization methods before accessing data, and the initial failures print a
    // message to stderr. Elsewhere in the code, we suppress such messages (i.e. in stage_data()), but here we don't.
    #[test]
    fn test_open_bam() {
        let seqs_url = Url::parse(
            "gs://fc-8c3900db-633f-477f-96b3-fb31ae265c44/results/PBFlowcell/m84060_230907_210011_s2/reads/ccs/aligned/m84060_230907_210011_s2.bam"
        ).unwrap();
        let bam = open_bam(&seqs_url);

        assert!(bam.is_ok(), "Failed to open bam file");
    }

    #[test]
    fn test_stage_data_from_one_file() {
        let seqs_url = Url::parse(
            "gs://fc-8c3900db-633f-477f-96b3-fb31ae265c44/results/PBFlowcell/m84060_230907_210011_s2/reads/ccs/aligned/m84060_230907_210011_s2.bam"
        ).unwrap();
        let loci = HashSet::from([("chr15".to_string(), 23960193, 23963918, "test".to_string())]);

        let result = stage_data_from_one_file(&seqs_url, &loci, false);

        assert!(result.is_ok(), "Failed to stage data from one file");
    }

    #[test]
    fn test_stage_data() {
        let cache_path = std::env::temp_dir();
        let output_path = cache_path.join("test.bam");

        let loci = HashSet::from([("chr15".to_string(), 23960193, 23963918, "test".to_string())]);
        let seqs_url = Url::parse(
            "gs://fc-8c3900db-633f-477f-96b3-fb31ae265c44/results/PBFlowcell/m84060_230907_210011_s2/reads/ccs/aligned/m84060_230907_210011_s2.bam"
        ).unwrap();
        let seq_urls = HashSet::from([seqs_url]);

        let result = stage_data(&output_path, &loci, &seq_urls, false, &cache_path);

        assert!(result.is_ok(), "Failed to stage data from file");

        println!("{:?}", result.unwrap());
    }

    #[test]
    fn test_stage_multiple_data() {
        let cache_path = std::env::temp_dir();
        let output_path = cache_path.join("test.bam");

        let seqs_url_1 = Url::parse(
            "gs://fc-8c3900db-633f-477f-96b3-fb31ae265c44/results/PBFlowcell/m84060_230907_210011_s2/reads/ccs/aligned/m84060_230907_210011_s2.bam"
        ).unwrap();
        let seqs_url_2 = Url::parse(
            "gs://fc-8c3900db-633f-477f-96b3-fb31ae265c44/results/PBFlowcell/m84043_230901_211947_s1/reads/ccs/aligned/m84043_230901_211947_s1.hifi_reads.bc2080.bam"
        ).unwrap();
        let loci = HashSet::from([("chr15".to_string(), 23960193, 23963918, "test".to_string())]);
        let seq_urls = HashSet::from([seqs_url_1, seqs_url_2]);

        let result = stage_data(&output_path, &loci, &seq_urls, false, &cache_path);

        println!("{:?}", result);

        assert!(result.is_ok(), "Failed to stage data from all files");
    }
}<|MERGE_RESOLUTION|>--- conflicted
+++ resolved
@@ -175,7 +175,6 @@
 
     let _ = bam.fetch(((*chr).as_bytes(), *start, *stop));
     for p in bam.pileup() {
-<<<<<<< HEAD
         let pileup = p.unwrap();
 
         if *start <= (pileup.pos() as u64) && (pileup.pos() as u64) < *stop {
@@ -186,11 +185,11 @@
                     Err(_) => String::from("unknown"),
                 };
 
-                let seq_name = format!("{}|{}|{}", qname, name, sm);
-
-                if !bmap.contains_key(&seq_name) {
-                    bmap.insert(seq_name.to_owned(), String::new());
-                }
+                    let seq_name = format!("{qname}|{name}|{sm}");
+
+                    if !bmap.contains_key(&seq_name) {
+                        bmap.insert(seq_name.clone(), String::new());
+                    }
 
                 if !alignment.is_del() && !alignment.is_refskip() {
                     if alignment.qpos().unwrap() > alignment.record().seq().len() {
@@ -200,37 +199,17 @@
                     }
 
                     let a = alignment.record().seq()[alignment.qpos().unwrap()];
-=======
-        if let Ok(pileup) = p {
-            if *start <= (u64::from(pileup.pos())) && (u64::from(pileup.pos())) < *stop {
-                for alignment in pileup.alignments().filter(|a| !a.record().is_secondary()) {
-                    let qname = String::from_utf8_lossy(alignment.record().qname()).into_owned();
-                    let sm = match get_sm_name_from_rg(&alignment.record(), &rg_sm_map) {
-                        Ok(a) => a,
-                        Err(_) => String::from("unknown"),
-                    };
-
-                    let seq_name = format!("{qname}|{name}|{sm}");
-
-                    if !bmap.contains_key(&seq_name) {
-                        bmap.insert(seq_name.clone(), String::new());
-                    }
-
-                    if !alignment.is_del() && !alignment.is_refskip() {
-                        let a = alignment.record().seq()[alignment.qpos().unwrap()];
->>>>>>> 00af7116
-
-                        bmap.get_mut(&seq_name).unwrap().push(a as char);
-                    }
-
-                    if let bam::pileup::Indel::Ins(len) = alignment.indel() {
-                        if let Some(pos1) = alignment.qpos() {
-                            let pos2 = pos1 + (len as usize);
-                            for pos in pos1..pos2 {
-                                let a = alignment.record().seq()[pos];
-
-                                bmap.get_mut(&seq_name).unwrap().push(a as char);
-                            }
+
+                    bmap.get_mut(&seq_name).unwrap().push(a as char);
+                }
+
+                if let bam::pileup::Indel::Ins(len) = alignment.indel() {
+                    if let Some(pos1) = alignment.qpos() {
+                        let pos2 = pos1 + (len as usize);
+                        for pos in pos1..pos2 {
+                            let a = alignment.record().seq()[pos];
+
+                            bmap.get_mut(&seq_name).unwrap().push(a as char);
                         }
                     }
                 }
