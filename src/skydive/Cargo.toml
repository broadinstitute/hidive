--- conflicted
+++ resolved
@@ -1,10 +1,6 @@
 [package]
 name = "skydive"
-<<<<<<< HEAD
-version = "0.1.46"
-=======
 version = "0.1.50"
->>>>>>> 843e9400
 edition = "2021"
 resolver = "2"
 
@@ -57,9 +53,8 @@
 
 [dev-dependencies]
 pretty_assertions = "1"
-<<<<<<< HEAD
-proptest = "*"
-md5 = "*"
+proptest = "1.5.0"
+md5 = "0.7.0"
 
 [lints.rust]
 unsafe_code = "forbid"
@@ -69,8 +64,4 @@
 # enum_glob_use = "deny"
 # pedantic = { level = "deny", priority = -1 }
 # nursery = { level = "deny", priority = -1 }
-# unwrap_used = "deny"
-=======
-proptest = "1.5.0"
-md5 = "0.7.0"
->>>>>>> 843e9400
+# unwrap_used = "deny"