--- conflicted
+++ resolved
@@ -43,13 +43,9 @@
 tempfile = "3.6.1"
 url = "2.5.2"
 #xgboost = "0.1.4"
-<<<<<<< HEAD
 ndarray = "0.15"
 linfa = "0.5"
 cmake = "0.1"
 spoa = {git = "https://github.com/nlhepler/spoa-rs.git"}
 rust-wfa2 = {git = "https://github.com/pairwise-alignment/rust-wfa2.git"}
-grb = "2.0.1"
-=======
-# rust-spoa = "0.2.4"
->>>>>>> df4d757d
+grb = "2.0.1"