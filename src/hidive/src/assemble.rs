--- conflicted
+++ resolved
@@ -32,11 +32,7 @@
 
 // Import the Url type to work with URLs
 use url::Url;
-<<<<<<< HEAD
 // import abpoa
-=======
-// import spoa
->>>>>>> df4d757d
 // extern crate rust_spoa;
 // use rust_spoa::poa_consensus;
 
@@ -571,15 +567,9 @@
                 let aln = eng.align(c_str, &graph);
                 graph.add_alignment(&aln, c_str, &qual);
             }
-<<<<<<< HEAD
 
             let consensus = graph.consensus();
             println!("{:?}", consensus)
-=======
-            // let mut consensus = poa_consensus(&sequences, 10000000, 1, 5, -4, -3, -1);
-            // let consensus = String::from_utf8(consensus).expect("bytes to string");
-            // println!("{:?}, {:?}", hap_id, consensus);
->>>>>>> df4d757d
         }
         
 
