--- conflicted
+++ resolved
@@ -200,7 +200,6 @@
         #[clap(short, long, default_value = "contig-and-interval")]
         search_option: SearchOption,
 
-<<<<<<< HEAD
         /// Reference FASTA (for guessing where reads mapped based on input FASTA filter files).
         #[clap(short, long, value_parser, required = true)]
         ref_path: Option<PathBuf>,
@@ -209,8 +208,6 @@
         #[clap(short, long, value_parser, required = false)]
         loci: Option<Vec<String>>,
 
-=======
->>>>>>> 00af7116
         /// FASTA files with reads to use as a filter for finding more reads.
         #[clap(short, long, value_parser, required = true)]
         fasta_paths: Vec<PathBuf>,
@@ -502,7 +499,6 @@
             output,
             kmer_size,
             min_kmers_pct,
-<<<<<<< HEAD
             search_option,
             ref_path,
             loci,
@@ -510,13 +506,6 @@
             seq_paths,
         } => {
             rescue::start(&output, kmer_size, min_kmers_pct, search_option, ref_path, loci, &fasta_paths, &seq_paths);
-=======
-            contigs,
-            fasta_paths,
-            seq_paths,
-        } => {
-            rescue::start(&output, kmer_size, min_kmers_pct, &contigs, &fasta_paths, &seq_paths);
->>>>>>> 00af7116
         }
         Commands::Recruit {
             output,
@@ -630,7 +619,7 @@
     let elapsed_time = end_time.duration_since(start_time);
 
     let elapsed_secs = elapsed_time.as_secs_f64();
-    
+
 
     if elapsed_secs < 60.0 {
         format!("{:.2} seconds", elapsed_secs)
