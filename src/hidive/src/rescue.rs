use std::collections::{BTreeMap, HashMap};
use std::fs::File;
use std::io::Write;
use std::sync::atomic::{AtomicUsize, Ordering};
use std::sync::Arc;
use std::{collections::HashSet, path::PathBuf};
use std::cmp::PartialEq;
use clap::{ValueEnum};
use bio::data_structures::interval_tree::IntervalTree;
use bio::io::fasta::Reader;
use bio::utils::Interval;
use flate2::write::GzEncoder;
use flate2::Compression;
<<<<<<< HEAD
use minimap2::{Aligner, Mapping};
use needletail::Sequence;
=======
>>>>>>> 00af7116
use num_format::{Locale, ToFormattedString};


use indicatif::ProgressBar;
use rayon::iter::ParallelBridge;
use rayon::iter::ParallelIterator;
use rayon::prelude::*;

use rust_htslib::bam::ext::BamRecordExtensions;
use rust_htslib::bam::{FetchDefinition, IndexedReader, Read, Record as BamRecord};
use std::option::Option;

// Import the skydive module, which contains the necessary functions for staging data
use skydive;

#[derive(Clone, PartialEq, ValueEnum, Debug)]
pub(crate) enum SearchOption {
    All,
    Contig,
    ContigAndInterval,
    Unmapped,
}

pub fn start(
    output: &PathBuf,
    kmer_size: usize,
    min_kmers_pct: usize,
<<<<<<< HEAD
    search_option: SearchOption,
    ref_path: Option<PathBuf>,
    loci: Option<Vec<String>>,
=======
    contigs: &Vec<String>,
>>>>>>> 00af7116
    fasta_paths: &Vec<PathBuf>,
    seq_paths: &Vec<PathBuf>,
) {
    let fasta_urls = skydive::parse::parse_file_names(fasta_paths);
    let seq_urls = skydive::parse::parse_file_names(seq_paths);

<<<<<<< HEAD
=======
    let contigs = contigs.iter().map(|c| c.to_string()).collect::<HashSet<String>>();

>>>>>>> 00af7116
    // Get the system's temporary directory path
    let cache_path = std::env::temp_dir();
    skydive::elog!("Intermediate data will be stored at {:?}.", cache_path);

<<<<<<< HEAD
    // Define the fetch definitions for the aligner.
    let mut fetches = Vec::new();

=======
>>>>>>> 00af7116
    // Read the FASTA files and prepare a hashmap of k-mers to search for in the other files.
    let mut kmer_set = HashSet::new();
    for fasta_url in fasta_urls {
        let reader = Reader::from_file(fasta_url.to_file_path().unwrap()).unwrap();

        for record in reader.records().flatten() {
            let fw_seq = record.seq();
            let rl_seq = skydive::utils::homopolymer_compressed(fw_seq);

            let kmers = rl_seq
                .windows(kmer_size)
                .map(skydive::utils::canonicalize_kmer)
                .collect::<HashSet<Vec<u8>>>();

            kmer_set.extend(kmers);
<<<<<<< HEAD

            reads.push(fw_seq.to_vec());
        }

        // Set fetches with the input loci or the detected relevant loci.
        if search_option == SearchOption::Contig || search_option == SearchOption::ContigAndInterval {
            match populate_fetches(&search_option, &loci, &ref_path, &reads, &mut fetches) {
                Ok(_) => {},
                Err(e) => {
                    skydive::elog!("Error: {}", e);
                    std::process::exit(1);
                }
            }
            print_fetches_info(&fetches);

            } else {
                assert!(
                    (search_option == SearchOption::All || search_option == SearchOption::Unmapped) && loci.is_none(),
                    "Assertion failed: search_option is 'All' or 'Unmapped' and loci is NOT None"
                );
            }
=======
        }
>>>>>>> 00af7116
    }


    // Read the CRAM files and search for the k-mers in each read.
    let mut all_records = Vec::new();
    for seq_url in seq_urls {
        let mut reader = skydive::stage::open_bam(&seq_url).unwrap();

        let progress_bar =
            skydive::utils::default_unbounded_progress_bar("Searching for similar reads (0 found)");

        // Create some thread-safe counters.
        let found_items = Arc::new(AtomicUsize::new(0));
        let processed_items = Arc::new(AtomicUsize::new(0));
        let progress_bar = Arc::new(progress_bar);

        const UPDATE_FREQUENCY: usize = 1_000_000;

        // Create an immutable map of tid to chromosome name
        let tid_to_chrom: HashMap<i32, String> = reader
            .header()
            .target_names()
            .iter()
            .enumerate()
            .map(|(tid, &name)| (tid as i32, String::from_utf8_lossy(name).into_owned()))
<<<<<<< HEAD
            .collect::<HashMap<_, _>>());

        if search_option == SearchOption::Contig || search_option == SearchOption::ContigAndInterval {
            // Use the fetches to retrieve the records.
            retrieve_records(
                &mut reader,
                Some(&fetches),
                &search_option,
                kmer_size,
                min_kmers_pct,
                &kmer_set,
                &tid_to_chrom,
                &progress_bar,
                &found_items,
                &processed_items,
                &mut all_records,
            );
        } else {
            // Retrieve all or unmapped reads.
            retrieve_records(
                &mut reader,
                None,
                &search_option,
                kmer_size,
                min_kmers_pct,
                &kmer_set,
                &tid_to_chrom,
                &progress_bar,
                &found_items,
                &processed_items,
                &mut all_records,
            );
        }

        let file = File::create(output).expect("Could not open file for writing.");
        let mut writer: Box<dyn Write> = if output.to_str().unwrap().ends_with(".gz") {
            Box::new(GzEncoder::new(file, Compression::default()))
        } else {
            Box::new(file)
        };

        for record in all_records.iter() {
            let fw_seq = record.seq().as_bytes();
            let rc_seq = fw_seq.reverse_complement();

            writeln!(writer, ">read_{}_{}_{}_{}", String::from_utf8_lossy(&record.qname()), tid_to_chrom.get(&record.tid()).unwrap_or(&"*".to_string()), record.reference_start(), record.reference_end()).expect("Could not write to file");
            writeln!(
                writer,
                "{}",
                if record.is_reverse() { String::from_utf8_lossy(&rc_seq) } else { String::from_utf8_lossy(&fw_seq) }
            )
                .expect("Could not write to file");
        }

        if !all_records.is_empty() {
            skydive::elog!(
                "Wrote {} reads to {}.",
                all_records.len().to_formatted_string(&Locale::en),
                output.to_str().unwrap()
            );
        } else {
            skydive::elog!("No reads were found in the CRAM files. Aborting.");
            std::process::exit(1);
        }
    }
}


////////////////////////////////////////////////////////////////
//// print_fetches_info and its helper functions
////
////////////////////////////////////////////////////////////////

/// This function will populate the fetches with the input loci or the detected relevant loci.
/// Function should only be called if the search option is set to 'Contig' or 'ContigAndInterval'.
///
/// # Arguments
/// - `search_option` - The search option.
/// - `loci` - The loci to search for.
/// - `ref_path` - The path to the reference genome.
/// - `reads` - The reads to map.
/// - `fetches` - The fetches to populate.
///
/// # Panics
/// If the search option is set to 'Contig' or 'ContigAndInterval' and no reference genome is provided.
fn populate_fetches(
    search_option: &SearchOption,
    loci: &Option<Vec<String>>,
    ref_path: &Option<PathBuf>,
    reads: &Vec<Vec<u8>>,
    fetches: &mut Vec<(String, Interval<i32>)>,
) -> Result<(), String>{
    if !matches!(search_option, SearchOption::Contig | SearchOption::ContigAndInterval) {
        return Err("Function should only be called if the search option is 'Contig' or 'ContigAndInterval'".to_string());
    }

    if let Some(loci) = loci {
        skydive::elog!("Setting loci from input...");
        let loci = skydive::parse::parse_loci(loci, 0);
        for (contig, start, stop, _) in loci {
            match Interval::new(start as i32..stop as i32) {
                Ok(interval) => fetches.push((contig, interval)),
                Err(e) => {
                    skydive::elog!("Invalid interval for contig {}: {:?}, start: {}, stop: {}. Error: {}", contig, start..stop, start, stop, e);
                    return Err(format!("Error creating interval for contig {}: {:?}", contig, e));
                }
            }
        }
    } else if let Some(ref ref_path) = ref_path {
        skydive::elog!("Searching for relevant loci in reference genome...");
        detect_relevant_loci(ref_path, reads, fetches);
        fetches.push(("*".to_string(), Interval::new(0..1).unwrap()));
    } else {
        skydive::elog!("No reference genome provided but search option is set to 'Contig' or 'ContigAndInterval'. Aborting.");
        return Err("No reference genome provided.".to_string());
    }

    Ok(())
}

/// This function will print the fetches' info.
/// # Arguments
/// - `fetches` - The fetches to print.
///
/// # Panics
///
/// If the total length of the fetches cannot be calculated.
fn print_fetches_info(fetches: &[(String, Interval<i32>)]) {
    let total_length = fetches.iter().map(|(_, interval)| interval.end - interval.start).sum::<i32>();
    skydive::elog!(
        " -- will search unaligned reads and {} bases in {} contigs.",
        total_length.to_formatted_string(&Locale::en),
        fetches.len().to_formatted_string(&Locale::en)
    );

    for (contig, interval) in fetches {
        skydive::elog!(" -- {}:{:?}", contig, interval);
    }
}

//////////////////////////////////////////////////////////////////
//// detect_relevant_loci and its helper functions
////
//////////////////////////////////////////////////////////////////


/// This function detects the relevant loci in the reference genome.
///
/// # Arguments
///
/// * `ref_path` - The path to the reference genome.
/// * `reads` - The reads to map.
/// * `fetches` - The fetches to populate.
///
/// # Panics
///
/// If no mappings are found for the provided sequences.
fn detect_relevant_loci(ref_path: &PathBuf, reads: &Vec<Vec<u8>>, fetches: &mut Vec<(String, Interval<i32>)>) {
    let lr_aligner = initialize_aligner(ref_path, false);

    let lr_mappings = map_sequences(&lr_aligner, &reads, false);

    for lr_mapping in &lr_mappings {
        skydive::elog!("lr mapping {:?}:{}-{}", lr_mapping.target_name, lr_mapping.target_start, lr_mapping.target_end);
=======
            .collect();

        let fetch_definition = if !contigs.is_empty() {
            FetchDefinition::String(contigs.iter().next().unwrap().as_bytes())
        } else {
            FetchDefinition::All
        };

        // Iterate over the records in parallel.
        reader
            // .fetch(FetchDefinition::All)
            .fetch(fetch_definition)
            .expect("Failed to fetch reads");

        let records: Vec<_> = reader
            .records()
            .par_bridge()
            .flat_map(|record| record.ok())
            .filter_map(|read| {
                // Increment progress counters and update the progress bar every once in a while.
                let current_processed = processed_items.fetch_add(1, Ordering::Relaxed);
                if current_processed % UPDATE_FREQUENCY == 0 {
                    progress_bar.set_message(format!(
                        "Searching for similar reads ({} found, most recent at {}:{})",
                        found_items
                            .load(Ordering::Relaxed)
                            .to_formatted_string(&Locale::en),
                        tid_to_chrom.get(&read.tid()).unwrap_or(&"unknown".to_string()),
                        read.reference_start().to_formatted_string(&Locale::en)
                    ));
                    progress_bar.inc(UPDATE_FREQUENCY as u64);
                }

                // Count the number of k-mers found in our hashset from the long reads.
                let fw_seq = read.seq().as_bytes();
                let rl_seq = skydive::utils::homopolymer_compressed(&fw_seq);

                let num_kmers = rl_seq
                    .par_windows(kmer_size)
                    .map(|kmer| kmer_set.contains(&skydive::utils::canonicalize_kmer(kmer)))
                    .filter(|&contains| contains)
                    .count();

                // If the number of k-mers found is greater than the threshold, add the read to the list of similar reads.
                if num_kmers as f32 / rl_seq.len() as f32 > min_kmers_pct as f32 / 100.0 {
                    let current_found = found_items.fetch_add(1, Ordering::Relaxed);
                    if current_found % UPDATE_FREQUENCY == 0 {
                        progress_bar.set_message(format!(
                            "Searching for similar reads ({} found, most recent at {}:{})",
                            (current_found + 1).to_formatted_string(&Locale::en),
                            tid_to_chrom.get(&read.tid()).unwrap(),
                            read.reference_start().to_formatted_string(&Locale::en)
                        ));
                    }
                    Some(read)
                } else {
                    None
                }
            })
            .collect();

        // Final update to ensure the last counts are displayed
        let final_found = found_items.load(Ordering::Relaxed);
        let final_processed = processed_items.load(Ordering::Relaxed);
        progress_bar.set_message(format!(
            "Found {} reads in {} reads total.",
            final_found.to_formatted_string(&Locale::en),
            final_processed.to_formatted_string(&Locale::en)
        ));
        progress_bar.finish();

        // Add the reads to the list of all records.
        all_records.extend(records);
>>>>>>> 00af7116
    }

    let sr_aligner = initialize_aligner(ref_path, true);

    let sr_mappings = map_sequences(&sr_aligner, &reads, true);

    let mut contig_lengths = HashMap::new();
    let loci = collect_loci(&lr_mappings, &sr_mappings, &mut contig_lengths);

    // First pass - put all the intervals into a tree.
    let mut trees = BTreeMap::new();
    populate_interval_trees(&mut trees, &loci, &contig_lengths);

    // Second pass
    merge_overlapping_intervals(&mut trees, &loci, &contig_lengths);

    let sub_fetches: HashSet<_> = trees.iter()
        .flat_map(|(contig_name, tree)| {
            tree.find(Interval::new(0..i32::MAX).unwrap())
                .map(move |entry| (contig_name.clone(), entry.interval().clone()))
        })
        .collect();

    fetches.extend(sub_fetches.into_iter());
}

/// This function initializes the aligner.
///
/// # Arguments
///
/// * `ref_path` - The path to the reference genome.
/// * `is_sr` - Whether the reads are short reads or not.
///
/// # Returns
///
/// An aligner object.
///
/// # Panics
///
/// If the index cannot be built.
fn initialize_aligner(ref_path: &PathBuf, is_sr: bool) -> Aligner {
    if is_sr {
        Aligner::builder()
            .sr()
            .with_sam_hit_only()
            .with_index(ref_path, None)
            .expect("Unable to build index")
    } else {
<<<<<<< HEAD
        Aligner::builder()
            .map_hifi()
            .with_sam_hit_only()
            .with_index(ref_path, None)
            .expect("Unable to build index")
    }
}

/// This function maps the sequences to the reference genome using the aligner.
///
/// # Arguments
///
/// * `aligner` - The aligner object to use for mapping.
/// * `reads` - The reads to map.
/// * `is_sr` - Whether the reads are short reads or not.
///
/// # Returns
///
/// A vector of mappings.
///
/// # Panics
///
/// If no mappings are found for the provided sequences.
fn map_sequences(aligner: &Aligner, reads: &[Vec<u8>], is_sr: bool) -> Vec<Mapping> {
    let mappings: Vec<Mapping> = reads.par_iter().flat_map(|seq| {
        if is_sr {
            seq.windows(150).flat_map(|window| aligner.map(window, false, false, None, None).unwrap_or_else(|_| vec![])).collect::<Vec<_>>()
        } else {
            aligner.map(seq, false, false, None, None).unwrap_or_else(|_| vec![])
        }
    }).collect();

    if mappings.is_empty() {
        panic!("No mappings found for the provided sequences.");
=======
        Box::new(file)
    };

    for (i, record) in all_records.iter().enumerate() {
        writeln!(writer, ">read_{}", i).expect("Could not write to file");
        writeln!(
            writer,
            "{}",
            String::from_utf8_lossy(&record.seq().as_bytes())
        )
        .expect("Could not write to file");
>>>>>>> 00af7116
    }

    mappings
}

/// This function collects the loci from the mappings.
///
/// # Arguments
///
/// * `lr_mappings` - The long read mappings.
/// * `sr_mappings` - The short read mappings.
///
/// # Returns
///
/// A hashset of loci.
///
/// # Panics
///
/// If the target name is not found in the mappings.
fn collect_loci(
    lr_mappings: &[Mapping],
    sr_mappings: &[Mapping],
    contig_lengths: &mut HashMap<String, i32>,
) -> HashSet<(Vec<u8>, i32, i32)> {
    lr_mappings.iter().chain(sr_mappings.iter()).filter_map(|m| {
        if let Some(target_name) = &m.target_name {
            contig_lengths.insert(target_name.to_string(), m.target_len);
            Some((target_name.to_string().as_bytes().to_vec(), m.target_start, m.target_end))
        } else {
            None
        }
    }).collect::<HashSet<_>>()
}

/// This function populates the interval trees with the loci.
///
/// # Arguments
///
/// * `trees` - The interval trees to populate.
/// * `loci` - The loci to insert into the trees.
/// * `contig_lengths` - The lengths of the contigs.
///
/// # Panics
///
/// If the contig name is not found in the contig lengths.
fn populate_interval_trees(
    trees: &mut BTreeMap<String, IntervalTree<i32, ()>>,
    loci: &HashSet<(Vec<u8>, i32, i32)>,
    contig_lengths: &HashMap<String, i32>
) {
    for (seq, start, end) in loci {
        let contig_name = String::from_utf8_lossy(&seq).to_string();
        let contig_length = contig_lengths.get(&contig_name).unwrap();

        if !trees.contains_key(&contig_name) {
            trees.insert(contig_name.clone(), IntervalTree::new());
        }

        let interval = Interval::new(start.saturating_sub(50000).max(0)..end.saturating_add(50000).min(*contig_length)).unwrap();
        trees.get_mut(&contig_name).unwrap().insert(interval, ());
    }
}

/// This function merges overlapping intervals.
///
/// # Arguments
///
/// * `trees` - The interval trees to merge.
/// * `loci` - The loci to merge.
/// * `contig_lengths` - The lengths of the contigs.
///
/// # Panics
///
/// If the contig name is not found in the trees.
fn merge_overlapping_intervals(
    trees: &mut BTreeMap<String, IntervalTree<i32, ()>>,
    loci: &HashSet<(Vec<u8>, i32, i32)>,
    contig_lengths: &HashMap<String, i32>
) {
    for (seq, start, end) in loci {
        let contig_name = String::from_utf8_lossy(&seq).to_string();
        let contig_length = contig_lengths.get(&contig_name).unwrap();
        let tree = trees.get_mut(&contig_name).unwrap();

        let current_interval = Interval::new(start.saturating_sub(50000).max(0)..end.saturating_add(50000).min(*contig_length)).unwrap();
        let overlaps = tree.find(current_interval.clone()).collect::<Vec<_>>();

        let mut merged_intervals = IntervalTree::new();

        if !overlaps.is_empty() {
            let min_start = overlaps.iter().map(|o| o.interval().start).min().unwrap().min(*start);
            let max_end = overlaps.iter().map(|o| o.interval().end).max().unwrap().max(*end);
            merged_intervals.insert(Interval::new(min_start..max_end).unwrap(), ());
        } else {
            merged_intervals.insert(current_interval, ());
        }

        trees.insert(contig_name.clone(), merged_intervals);
    }
}

////////////////////////////////////////////////////////////////
//// process_fetches and its helper functions
////
////////////////////////////////////////////////////////////////

/// This function retrieves the records from the reader.
///
/// # Arguments
/// - `fetches` - The fetches to process.
/// - `reader` - The reader to use for fetching reads.
/// - `kmer_size` - The size of the k-mers to search for.
/// - `min_kmers_pct` - The minimum percentage of k-mers to search for.
/// - `search_option` - Whether to search all reads or not.
/// - `kmer_set` - The set of k-mers to search for.
/// - `tid_to_chrom` - The mapping of TID to chromosome name.
/// - `progress_bar` - The progress bar to update.
/// - `found_items` - The number of found items.
/// - `processed_items` - The number of processed items.
/// - `all_records` - The vector of all records.
///
fn retrieve_records(
    reader: &mut IndexedReader,
    fetches: Option<&[(String, Interval<i32>)]>,
    search_option: &SearchOption,
    kmer_size: usize,
    min_kmers_pct: usize,
    kmer_set: &HashSet<Vec<u8>>,
    tid_to_chrom: &HashMap<i32, String>,
    progress_bar: &Arc<ProgressBar>,
    found_items: &Arc<AtomicUsize>,
    processed_items: &Arc<AtomicUsize>,
    all_records: &mut Vec<BamRecord>,
) {
    const UPDATE_FREQUENCY: usize = 1_000_000;

    if let Some(fetches) = fetches {
        let fetches_updated = prepare_fetches(fetches, search_option);

        for (contig, interval) in fetches_updated {
            let fetch_definition = create_fetch_definition(search_option, Some(&contig), Some(interval));
            reader.fetch(fetch_definition).expect("Failed to fetch reads");

            let records = filter_and_collect_records(
                reader,
                kmer_size,
                min_kmers_pct,
                kmer_set,
                tid_to_chrom,
                progress_bar,
                found_items,
                processed_items,
            );

            all_records.extend(records);
        }
    } else {
        let fetch_definition = create_fetch_definition(search_option, None, None);
        reader.fetch(fetch_definition).expect("Failed to fetch reads");

        let records = filter_and_collect_records(
            reader,
            kmer_size,
            min_kmers_pct,
            kmer_set,
            tid_to_chrom,
            progress_bar,
            found_items,
            processed_items,
        );

        all_records.extend(records);
    }

    finalize_progress(progress_bar, found_items, processed_items);
}

/// This function processes all or unmapped reads.
/// # Arguments
/// - `reader` - The reader to use for fetching reads.
/// - `kmer_size` - The size of the k-mers to search for.
/// - `min_kmers_pct` - The minimum percentage of k-mers to search for.
/// - `kmer_set` - The set of k-mers to search for.
/// - `tid_to_chrom` - The mapping of TID to chromosome name.
/// - `progress_bar` - The progress bar to update.
/// - `found_items` - The number of found items.
/// - `processed_items` - The number of processed items.
///
/// # Panics
/// If the search option is not 'All' or 'Unmapped'.
///
/// # Returns
/// A vector of all records.
fn filter_and_collect_records(
    reader: &mut IndexedReader,
    kmer_size: usize,
    min_kmers_pct: usize,
    kmer_set: &HashSet<Vec<u8>>,
    tid_to_chrom: &HashMap<i32, String>,
    progress_bar: &Arc<ProgressBar>,
    found_items: &Arc<AtomicUsize>,
    processed_items: &Arc<AtomicUsize>,
) -> Vec<BamRecord> {
    const UPDATE_FREQUENCY: usize = 1_000_000;

    reader
        .records()
        .par_bridge()
        .flat_map(|record| record.ok())
        .filter_map(|read| {
            update_processed_progress(processed_items, UPDATE_FREQUENCY, tid_to_chrom, &read, &progress_bar);

            if is_valid_read(&read, kmer_size, min_kmers_pct, kmer_set) {
                update_found_progress(found_items, UPDATE_FREQUENCY, tid_to_chrom, &read, &progress_bar);
                Some(read)
            } else {
                None
            }
        })
        .collect()
}

/// This function prepares the fetches for searching.
/// If the search option is 'Contig', it will extract the unique contigs from the fetches and add a dummy interval.
/// If the search option is 'ContigAndInterval', it will return the fetches as is.
/// In both cases, the fetches will be returned as a vector of contigs and intervals.
///
/// # Arguments
/// - `fetches` - The fetches to prepare.
/// - `search_option` - Whether to search all reads or not.
///
/// # Returns
/// A vector of fetches to search.
///
/// # Panics
/// If the contig is not valid.
fn prepare_fetches(
    fetches: &[(String, Interval<i32>)], search_option: &SearchOption
) -> Vec<(String, Interval<i32>)> {
    if *search_option == SearchOption::Contig {
        let uniq_contigs: HashSet<_> = fetches.iter().map(|(contig, _)| contig.clone()).collect();
        uniq_contigs.into_iter().map(|contig| (contig, Interval::new(0..1).unwrap())).collect()
    } else if *search_option == SearchOption::ContigAndInterval {
        fetches.iter()
            .map(|(contig, interval)| (contig.clone(), interval.clone()))
            .collect()
    } else {
        panic!("Invalid search option");
    }
}

/// This function creates a fetch definition.
///
/// # Arguments
/// - `search_option` - Whether to search all reads or not.
/// - `contig` - The contig to fetch.
/// - `interval` - The interval to fetch.
///
/// # Returns
/// A fetch definition.
fn create_fetch_definition<'a>(
    search_option: &'a SearchOption,
    contig: Option<&'a String>,
    interval: Option<Interval<i32>>,
) -> FetchDefinition<'a> {
    match (contig, search_option) {
        (None, SearchOption::All) => FetchDefinition::All,
        (None, SearchOption::Unmapped) => FetchDefinition::Unmapped,
        (Some(contig), SearchOption::Contig) if contig != "*" => {
            FetchDefinition::String(contig.as_bytes())
        },
        (Some(contig), SearchOption::ContigAndInterval) if contig != "*" => {
            let interval = interval.unwrap_or_else(|| Interval::new(0..1).unwrap());
            FetchDefinition::RegionString(contig.as_bytes(), interval.start as i64, interval.end as i64)
        },
        (Some(contig), _) if contig == "*" => FetchDefinition::Unmapped,
        _ => panic!(
            "Invalid fetch definition settings. \
                If you are using the 'Contig' or 'ContigAndInterval' search options, \
                you must provide a contig name. \
                If you are using the 'All' or 'Unmapped' search options, \
                you must NOT provide a contig name. \
             search option: '{:?}' , contig: '{:?}', interval: '{:?}'",
            search_option,
            contig.as_deref().unwrap_or(&"None".to_string()),
            interval.map(|i| format!("{:?}", i)).unwrap_or_else(|| "None".to_string())
        ),
    }
}

/// This function updates the processed progress.
///
/// # Arguments
/// - `processed_items` - The number of processed items.
/// - `update_freq` - The update frequency.
/// - `tid_to_chrom` - The mapping of TID to chromosome name.
/// - `read` - The read to process.
/// - `progress_bar` - The progress bar to update.
///
/// # Panics
/// If the chromosome name is not found in the mapping.
fn update_processed_progress(processed_items: &Arc<AtomicUsize>, update_freq: usize, tid_to_chrom: &HashMap<i32, String>, read: &BamRecord, progress_bar: &Arc<ProgressBar>) {
    let current_processed = processed_items.fetch_add(1, Ordering::Relaxed);
    if current_processed % update_freq == 0 {
        let unknown_chrom = "Unknown".to_string();
        let chrom_name = tid_to_chrom.get(&read.tid()).unwrap_or(&unknown_chrom);
        progress_bar.set_message(format!(
            "Searching for similar reads ({} processed, most recent at {}:{})",
            current_processed.to_formatted_string(&Locale::en),
            chrom_name,
            read.reference_start().to_formatted_string(&Locale::en)
        ));
        progress_bar.inc(update_freq as u64);
    }
}

/// This function updates the found progress.
///
/// # Arguments
/// - `found_items` - The number of found items.
/// - `update_freq` - The update frequency.
/// - `tid_to_chrom` - The mapping of TID to chromosome name.
/// - `read` - The read to process.
/// - `progress_bar` - The progress bar to update.
///
/// # Panics
/// If the chromosome name is not found in the mapping.
fn update_found_progress(found_items: &Arc<AtomicUsize>, update_freq: usize, tid_to_chrom: &HashMap<i32, String>, read: &BamRecord, progress_bar: &Arc<ProgressBar>) {
    let current_found = found_items.fetch_add(1, Ordering::Relaxed);
    if current_found % update_freq == 0 {
        let unknown_chrom = "Unknown".to_string();
        let chrom_name = tid_to_chrom.get(&read.tid()).unwrap_or(&unknown_chrom);
        progress_bar.set_message(format!(
            "Found {} similar reads (most recent at {}:{})",
            current_found.to_formatted_string(&Locale::en),
            chrom_name,
            read.reference_start().to_formatted_string(&Locale::en)
        ));
    }
}

/// This function checks if a read is valid.
///
/// # Arguments
/// - `read` - The read to check.
/// - `kmer_size` - The size of the k-mers to search for.
/// - `min_kmers_pct` - The minimum percentage of k-mers to search for.
/// - `kmer_set` - The set of k-mers to search for.
///
/// # Returns
/// Whether the read is valid or not.
fn is_valid_read(read: &BamRecord, kmer_size: usize, min_kmers_pct: usize, kmer_set: &HashSet<Vec<u8>>) -> bool {
    let read_seq = read.seq().as_bytes();
    let rl_seq = skydive::utils::homopolymer_compressed(&read_seq);
    let num_kmers = rl_seq.par_windows(kmer_size)
        .filter(|kmer| kmer_set.contains(&skydive::utils::canonicalize_kmer(kmer)))
        .count();
    (num_kmers as f32 / rl_seq.len() as f32) > (min_kmers_pct as f32 / 100.0)
}

/// This function finalizes the progress.
///
/// # Arguments
/// - `progress_bar` - The progress bar to finalize.
/// - `found_items` - The number of found items.
/// - `processed_items` - The number of processed items.
fn finalize_progress(progress_bar: &Arc<ProgressBar>, found_items: &Arc<AtomicUsize>, processed_items: &Arc<AtomicUsize>) {
    let final_found = found_items.load(Ordering::Relaxed);
    let final_processed = processed_items.load(Ordering::Relaxed);
    progress_bar.set_message(format!(
        "Found {} reads in {} reads total.",
        final_found.to_formatted_string(&Locale::en),
        final_processed.to_formatted_string(&Locale::en)
    ));
    progress_bar.finish();
}<|MERGE_RESOLUTION|>--- conflicted
+++ resolved
@@ -1,4 +1,4 @@
-use std::collections::{BTreeMap, HashMap};
+use std::collections::HashMap;
 use std::fs::File;
 use std::io::Write;
 use std::sync::atomic::{AtomicUsize, Ordering};
@@ -11,11 +11,8 @@
 use bio::utils::Interval;
 use flate2::write::GzEncoder;
 use flate2::Compression;
-<<<<<<< HEAD
 use minimap2::{Aligner, Mapping};
 use needletail::Sequence;
-=======
->>>>>>> 00af7116
 use num_format::{Locale, ToFormattedString};
 
 
@@ -43,39 +40,28 @@
     output: &PathBuf,
     kmer_size: usize,
     min_kmers_pct: usize,
-<<<<<<< HEAD
     search_option: SearchOption,
     ref_path: Option<PathBuf>,
     loci: Option<Vec<String>>,
-=======
-    contigs: &Vec<String>,
->>>>>>> 00af7116
     fasta_paths: &Vec<PathBuf>,
     seq_paths: &Vec<PathBuf>,
 ) {
     let fasta_urls = skydive::parse::parse_file_names(fasta_paths);
     let seq_urls = skydive::parse::parse_file_names(seq_paths);
 
-<<<<<<< HEAD
-=======
-    let contigs = contigs.iter().map(|c| c.to_string()).collect::<HashSet<String>>();
-
->>>>>>> 00af7116
     // Get the system's temporary directory path
     let cache_path = std::env::temp_dir();
     skydive::elog!("Intermediate data will be stored at {:?}.", cache_path);
 
-<<<<<<< HEAD
     // Define the fetch definitions for the aligner.
     let mut fetches = Vec::new();
 
-=======
->>>>>>> 00af7116
     // Read the FASTA files and prepare a hashmap of k-mers to search for in the other files.
     let mut kmer_set = HashSet::new();
     for fasta_url in fasta_urls {
         let reader = Reader::from_file(fasta_url.to_file_path().unwrap()).unwrap();
 
+        let mut reads = Vec::new();
         for record in reader.records().flatten() {
             let fw_seq = record.seq();
             let rl_seq = skydive::utils::homopolymer_compressed(fw_seq);
@@ -86,7 +72,6 @@
                 .collect::<HashSet<Vec<u8>>>();
 
             kmer_set.extend(kmers);
-<<<<<<< HEAD
 
             reads.push(fw_seq.to_vec());
         }
@@ -108,13 +93,12 @@
                     "Assertion failed: search_option is 'All' or 'Unmapped' and loci is NOT None"
                 );
             }
-=======
-        }
->>>>>>> 00af7116
     }
 
 
     // Read the CRAM files and search for the k-mers in each read.
+    let mut tid_to_chrom: HashMap<i32, String> = HashMap::new();
+
     let mut all_records = Vec::new();
     for seq_url in seq_urls {
         let mut reader = skydive::stage::open_bam(&seq_url).unwrap();
@@ -130,13 +114,12 @@
         const UPDATE_FREQUENCY: usize = 1_000_000;
 
         // Create an immutable map of tid to chromosome name
-        let tid_to_chrom: HashMap<i32, String> = reader
+        tid_to_chrom.extend(reader
             .header()
             .target_names()
             .iter()
             .enumerate()
             .map(|(tid, &name)| (tid as i32, String::from_utf8_lossy(name).into_owned()))
-<<<<<<< HEAD
             .collect::<HashMap<_, _>>());
 
         if search_option == SearchOption::Contig || search_option == SearchOption::ContigAndInterval {
@@ -301,81 +284,6 @@
 
     for lr_mapping in &lr_mappings {
         skydive::elog!("lr mapping {:?}:{}-{}", lr_mapping.target_name, lr_mapping.target_start, lr_mapping.target_end);
-=======
-            .collect();
-
-        let fetch_definition = if !contigs.is_empty() {
-            FetchDefinition::String(contigs.iter().next().unwrap().as_bytes())
-        } else {
-            FetchDefinition::All
-        };
-
-        // Iterate over the records in parallel.
-        reader
-            // .fetch(FetchDefinition::All)
-            .fetch(fetch_definition)
-            .expect("Failed to fetch reads");
-
-        let records: Vec<_> = reader
-            .records()
-            .par_bridge()
-            .flat_map(|record| record.ok())
-            .filter_map(|read| {
-                // Increment progress counters and update the progress bar every once in a while.
-                let current_processed = processed_items.fetch_add(1, Ordering::Relaxed);
-                if current_processed % UPDATE_FREQUENCY == 0 {
-                    progress_bar.set_message(format!(
-                        "Searching for similar reads ({} found, most recent at {}:{})",
-                        found_items
-                            .load(Ordering::Relaxed)
-                            .to_formatted_string(&Locale::en),
-                        tid_to_chrom.get(&read.tid()).unwrap_or(&"unknown".to_string()),
-                        read.reference_start().to_formatted_string(&Locale::en)
-                    ));
-                    progress_bar.inc(UPDATE_FREQUENCY as u64);
-                }
-
-                // Count the number of k-mers found in our hashset from the long reads.
-                let fw_seq = read.seq().as_bytes();
-                let rl_seq = skydive::utils::homopolymer_compressed(&fw_seq);
-
-                let num_kmers = rl_seq
-                    .par_windows(kmer_size)
-                    .map(|kmer| kmer_set.contains(&skydive::utils::canonicalize_kmer(kmer)))
-                    .filter(|&contains| contains)
-                    .count();
-
-                // If the number of k-mers found is greater than the threshold, add the read to the list of similar reads.
-                if num_kmers as f32 / rl_seq.len() as f32 > min_kmers_pct as f32 / 100.0 {
-                    let current_found = found_items.fetch_add(1, Ordering::Relaxed);
-                    if current_found % UPDATE_FREQUENCY == 0 {
-                        progress_bar.set_message(format!(
-                            "Searching for similar reads ({} found, most recent at {}:{})",
-                            (current_found + 1).to_formatted_string(&Locale::en),
-                            tid_to_chrom.get(&read.tid()).unwrap(),
-                            read.reference_start().to_formatted_string(&Locale::en)
-                        ));
-                    }
-                    Some(read)
-                } else {
-                    None
-                }
-            })
-            .collect();
-
-        // Final update to ensure the last counts are displayed
-        let final_found = found_items.load(Ordering::Relaxed);
-        let final_processed = processed_items.load(Ordering::Relaxed);
-        progress_bar.set_message(format!(
-            "Found {} reads in {} reads total.",
-            final_found.to_formatted_string(&Locale::en),
-            final_processed.to_formatted_string(&Locale::en)
-        ));
-        progress_bar.finish();
-
-        // Add the reads to the list of all records.
-        all_records.extend(records);
->>>>>>> 00af7116
     }
 
     let sr_aligner = initialize_aligner(ref_path, true);
@@ -424,7 +332,6 @@
             .with_index(ref_path, None)
             .expect("Unable to build index")
     } else {
-<<<<<<< HEAD
         Aligner::builder()
             .map_hifi()
             .with_sam_hit_only()
@@ -459,19 +366,6 @@
 
     if mappings.is_empty() {
         panic!("No mappings found for the provided sequences.");
-=======
-        Box::new(file)
-    };
-
-    for (i, record) in all_records.iter().enumerate() {
-        writeln!(writer, ">read_{}", i).expect("Could not write to file");
-        writeln!(
-            writer,
-            "{}",
-            String::from_utf8_lossy(&record.seq().as_bytes())
-        )
-        .expect("Could not write to file");
->>>>>>> 00af7116
     }
 
     mappings
