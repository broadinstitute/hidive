--- conflicted
+++ resolved
@@ -3,14 +3,21 @@
 use std::io::Write;
 use std::{collections::HashMap, path::PathBuf};
 
+// Import the Absolutize trait to convert relative paths to absolute paths
+use path_absolutize::Absolutize;
+
+// Import the Url type to work with URLs
+use url::Url;
+
 // Import the skydive module, which contains the necessary functions for staging data
+use skydive;
 
 // Import types from rust_htslib for working with BAM files.
 use rust_htslib::bam::{
-    self
-
-
-    , IndexedReader, Read,
+    self,
+    ext::BamRecordExtensions,
+    record::{Aux, Cigar},
+    Header, IndexedReader, Read,
 };
 
 pub fn start(output: &PathBuf, loci_list: &Vec<String>, bam_path: &PathBuf) {
@@ -20,11 +27,7 @@
     // Iterate over each locus in the provided list
     for locus in loci_list {
         // Attempt to parse the locus using a function from the skydive module
-<<<<<<< HEAD
-        match skydive::parse::parse_locus(&locus.to_owned()) {
-=======
         match skydive::parse::parse_locus(locus.to_owned(), 0) {
->>>>>>> 451421b3
             Ok(l_fmt) => {
                 // If parsing is successful, insert the formatted locus into the HashSet
                 loci.insert(l_fmt);
@@ -40,7 +43,7 @@
     let mut output_file = std::fs::File::create(output).expect("Unable to create output file");
 
     let mut bam = IndexedReader::from_path(bam_path).unwrap();
-    // let rg_sm_map = get_rg_to_sm_mapping(&bam);
+    let rg_sm_map = get_rg_to_sm_mapping(&bam);
 
     loci.iter().for_each(|(chr, start, stop, name)| {
         let _ = bam.fetch(((*chr).as_bytes(), *start, *stop));
@@ -63,14 +66,17 @@
                         bmap.get_mut(&qname).unwrap().push(a as char);
                     }
 
-                    if let bam::pileup::Indel::Ins(len) = alignment.indel() {
-                        let pos1 = alignment.qpos().unwrap();
-                        let pos2 = pos1 + (len as usize);
-                        for pos in pos1..pos2 {
-                            let a = alignment.record().seq()[pos];
+                    match alignment.indel() {
+                        bam::pileup::Indel::Ins(len) => {
+                            let pos1 = alignment.qpos().unwrap() as usize;
+                            let pos2 = pos1 + (len as usize);
+                            for pos in pos1..pos2 {
+                                let a = alignment.record().seq()[pos];
 
-                            bmap.get_mut(&qname).unwrap().push(a as char);
+                                bmap.get_mut(&qname).unwrap().push(a as char);
+                            }
                         }
+                        _ => {}
                     }
                 }
             }
@@ -83,16 +89,16 @@
     });
 }
 
-// fn get_rg_to_sm_mapping(bam: &IndexedReader) -> HashMap<String, String> {
-//     let header = bam::Header::from_template(bam.header());
-//
-//     let rg_sm_map: HashMap<String, String> = header
-//         .to_hashmap()
-//         .into_iter()
-//         .flat_map(|(_, records)| records)
-//         .filter(|record| record.contains_key("ID") && record.contains_key("SM"))
-//         .map(|record| (record["ID"].to_owned(), record["SM"].to_owned()))
-//         .collect();
-//
-//     rg_sm_map
-// }+fn get_rg_to_sm_mapping(bam: &IndexedReader) -> HashMap<String, String> {
+    let header = bam::Header::from_template(bam.header());
+
+    let rg_sm_map: HashMap<String, String> = header
+        .to_hashmap()
+        .into_iter()
+        .flat_map(|(_, records)| records)
+        .filter(|record| record.contains_key("ID") && record.contains_key("SM"))
+        .map(|record| (record["ID"].to_owned(), record["SM"].to_owned()))
+        .collect();
+
+    rg_sm_map
+}