// Import necessary standard library modules
use std::path::PathBuf;

// Import the Absolutize trait to convert relative paths to absolute paths
use path_absolutize::Absolutize;

// Import the skydive module, which contains the necessary functions for staging data

/// Starts the data fetching process.
///
/// # Arguments
///
/// * `output` - A reference to a PathBuf that specifies the output file path.
/// * `loci_list` - A reference to a vector of strings, each representing a genomic locus.
/// * `seq_paths` - A reference to a vector of PathBufs, each representing a path to a BAM or FASTA file.
///
/// # Panics
///
/// Panics if any locus in `loci_list` cannot be parsed.
pub fn start(output: &PathBuf, loci_list: &Vec<String>, padding: u64, seq_paths: &Vec<PathBuf>) {
    let loci = skydive::parse::parse_loci(loci_list, padding);
    let seq_urls = skydive::parse::parse_file_names(seq_paths);

    // Get the system's temporary directory path
    let cache_path = std::env::temp_dir();
    skydive::elog!("Intermediate data will be stored at {:?}.", cache_path);

    // Call the stage_data function from the skydive module to process and stage the data
    skydive::elog!("Fetching data...");
<<<<<<< HEAD
    let r = skydive::stage::stage_data(output, &loci, &seq_urls, unmapped, &cache_path);
=======
    let r = skydive::stage::stage_data(&output, &loci, &seq_urls, false, &cache_path);
>>>>>>> 451421b3

    match r {
        Ok(n) => {
            skydive::elog!(
                "Wrote {} sequences to '{}'.",
                n,
                output.absolutize().unwrap().to_str().unwrap()
            )
        }
        Err(_) => {
            panic!("Failed to write output FASTA.")
        }
    }
}<|MERGE_RESOLUTION|>--- conflicted
+++ resolved
@@ -5,6 +5,7 @@
 use path_absolutize::Absolutize;
 
 // Import the skydive module, which contains the necessary functions for staging data
+use skydive;
 
 /// Starts the data fetching process.
 ///
@@ -27,11 +28,7 @@
 
     // Call the stage_data function from the skydive module to process and stage the data
     skydive::elog!("Fetching data...");
-<<<<<<< HEAD
-    let r = skydive::stage::stage_data(output, &loci, &seq_urls, unmapped, &cache_path);
-=======
     let r = skydive::stage::stage_data(&output, &loci, &seq_urls, false, &cache_path);
->>>>>>> 451421b3
 
     match r {
         Ok(n) => {
